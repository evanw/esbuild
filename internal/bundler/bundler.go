--- conflicted
+++ resolved
@@ -1820,19 +1820,15 @@
 				/* customFilePath */ "",
 			)
 
-			var templateExt = ext[1:]
+			var templateExt = originalExt[1:]
 
 			// Apply the asset path template
 			relPath := config.TemplateToString(config.SubstituteTemplate(s.options.AssetPathTemplate, config.PathPlaceholders{
 				Dir:  &dir,
 				Name: &base,
 				Hash: &hash,
-<<<<<<< HEAD
 				Ext:  &templateExt,
-			})) + ext
-=======
 			})) + originalExt
->>>>>>> 77a6ea2e
 
 			// Optionally add metadata about the file
 			var jsonMetadataChunk string
