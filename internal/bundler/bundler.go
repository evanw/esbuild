package bundler

import (
	"bytes"
	"encoding/base32"
	"encoding/base64"
	"fmt"
	"net/http"
	"sort"
	"strings"
	"sync"
	"syscall"
	"unicode"
	"unicode/utf8"

	"github.com/evanw/esbuild/internal/ast"
	"github.com/evanw/esbuild/internal/cache"
	"github.com/evanw/esbuild/internal/compat"
	"github.com/evanw/esbuild/internal/config"
	"github.com/evanw/esbuild/internal/css_parser"
	"github.com/evanw/esbuild/internal/fs"
	"github.com/evanw/esbuild/internal/graph"
	"github.com/evanw/esbuild/internal/helpers"
	"github.com/evanw/esbuild/internal/js_ast"
	"github.com/evanw/esbuild/internal/js_lexer"
	"github.com/evanw/esbuild/internal/js_parser"
	"github.com/evanw/esbuild/internal/js_printer"
	"github.com/evanw/esbuild/internal/logger"
	"github.com/evanw/esbuild/internal/resolver"
	"github.com/evanw/esbuild/internal/runtime"
	"github.com/evanw/esbuild/internal/xxhash"
)

type scannerFile struct {
	inputFile  graph.InputFile
	pluginData interface{}

	// If "AbsMetadataFile" is present, this will be filled out with information
	// about this file in JSON format. This is a partial JSON file that will be
	// fully assembled later.
	jsonMetadataChunk string
}

// This is data related to source maps. It's computed in parallel with linking
// and must be ready by the time printing happens. This is beneficial because
// it is somewhat expensive to produce.
type dataForSourceMap struct {
	// This data is for the printer. It maps from byte offsets in the file (which
	// are stored at every AST node) to UTF-16 column offsets (required by source
	// maps).
	lineOffsetTables []js_printer.LineOffsetTable

	// This contains the quoted contents of the original source file. It's what
	// needs to be embedded in the "sourcesContent" array in the final source
	// map. Quoting is precomputed because it's somewhat expensive.
	quotedContents [][]byte
}

type Bundle struct {
	fs          fs.FS
	res         resolver.Resolver
	files       []scannerFile
	entryPoints []graph.EntryPoint
}

type parseArgs struct {
	fs              fs.FS
	log             logger.Log
	res             resolver.Resolver
	caches          *cache.CacheSet
	keyPath         logger.Path
	prettyPath      string
	sourceIndex     uint32
	importSource    *logger.Source
	sideEffects     graph.SideEffects
	importPathRange logger.Range
	pluginData      interface{}
	options         config.Options
	results         chan parseResult
	inject          chan config.InjectedFile
	skipResolve     bool
}

type parseResult struct {
	file           scannerFile
	resolveResults []*resolver.ResolveResult
	tlaCheck       tlaCheck
	ok             bool
}

type tlaCheck struct {
	parent            ast.Index32
	depth             uint32
	importRecordIndex uint32
}

func parseFile(args parseArgs) {
	source := logger.Source{
		Index:          args.sourceIndex,
		KeyPath:        args.keyPath,
		PrettyPath:     args.prettyPath,
		IdentifierName: js_ast.GenerateNonUniqueNameFromPath(args.keyPath.Text),
	}

	var loader config.Loader
	var absResolveDir string
	var pluginName string
	var pluginData interface{}

	if stdin := args.options.Stdin; stdin != nil {
		// Special-case stdin
		source.Contents = stdin.Contents
		loader = stdin.Loader
		if loader == config.LoaderNone {
			loader = config.LoaderJS
		}
		absResolveDir = args.options.Stdin.AbsResolveDir
	} else {
		result, ok := runOnLoadPlugins(
			args.options.Plugins,
			args.res,
			args.fs,
			&args.caches.FSCache,
			args.log,
			&source,
			args.importSource,
			args.importPathRange,
			args.pluginData,
			args.options.WatchMode,
		)
		if !ok {
			if args.inject != nil {
				args.inject <- config.InjectedFile{
					Source: source,
				}
			}
			args.results <- parseResult{}
			return
		}
		loader = result.loader
		absResolveDir = result.absResolveDir
		pluginName = result.pluginName
		pluginData = result.pluginData
	}

	_, base, ext := logger.PlatformIndependentPathDirBaseExt(source.KeyPath.Text)

	// The special "default" loader determines the loader from the file path
	if loader == config.LoaderDefault {
		loader = loaderFromFileExtension(args.options.ExtensionToLoader, base+ext)
	}

	result := parseResult{
		file: scannerFile{
			inputFile: graph.InputFile{
				Source:      source,
				Loader:      loader,
				SideEffects: args.sideEffects,
			},
			pluginData: pluginData,
		},
	}

	switch loader {
	case config.LoaderJS:
		ast, ok := args.caches.JSCache.Parse(args.log, source, js_parser.OptionsFromConfig(&args.options))
		result.file.inputFile.Repr = &graph.JSRepr{AST: ast}
		result.ok = ok

	case config.LoaderJSX:
		args.options.JSX.Parse = true
		ast, ok := args.caches.JSCache.Parse(args.log, source, js_parser.OptionsFromConfig(&args.options))
		result.file.inputFile.Repr = &graph.JSRepr{AST: ast}
		result.ok = ok

	case config.LoaderTS:
		args.options.TS.Parse = true
		ast, ok := args.caches.JSCache.Parse(args.log, source, js_parser.OptionsFromConfig(&args.options))
		result.file.inputFile.Repr = &graph.JSRepr{AST: ast}
		result.ok = ok

	case config.LoaderTSX:
		args.options.TS.Parse = true
		args.options.JSX.Parse = true
		ast, ok := args.caches.JSCache.Parse(args.log, source, js_parser.OptionsFromConfig(&args.options))
		result.file.inputFile.Repr = &graph.JSRepr{AST: ast}
		result.ok = ok

	case config.LoaderCSS:
		ast := args.caches.CSSCache.Parse(args.log, source, css_parser.Options{
			MangleSyntax:           args.options.MangleSyntax,
			RemoveWhitespace:       args.options.RemoveWhitespace,
			UnsupportedCSSFeatures: args.options.UnsupportedCSSFeatures,
		})
		result.file.inputFile.Repr = &graph.CSSRepr{AST: ast}
		result.ok = true

	case config.LoaderJSON:
		expr, ok := args.caches.JSONCache.Parse(args.log, source, js_parser.JSONOptions{})
		ast := js_parser.LazyExportAST(args.log, source, js_parser.OptionsFromConfig(&args.options), expr, "")
		if pluginName != "" {
			result.file.inputFile.SideEffects.Kind = graph.NoSideEffects_PureData_FromPlugin
		} else {
			result.file.inputFile.SideEffects.Kind = graph.NoSideEffects_PureData
		}
		result.file.inputFile.Repr = &graph.JSRepr{AST: ast}
		result.ok = ok

	case config.LoaderText:
		encoded := base64.StdEncoding.EncodeToString([]byte(source.Contents))
		expr := js_ast.Expr{Data: &js_ast.EString{Value: js_lexer.StringToUTF16(source.Contents)}}
		ast := js_parser.LazyExportAST(args.log, source, js_parser.OptionsFromConfig(&args.options), expr, "")
		ast.URLForCSS = "data:text/plain;base64," + encoded
		if pluginName != "" {
			result.file.inputFile.SideEffects.Kind = graph.NoSideEffects_PureData_FromPlugin
		} else {
			result.file.inputFile.SideEffects.Kind = graph.NoSideEffects_PureData
		}
		result.file.inputFile.Repr = &graph.JSRepr{AST: ast}
		result.ok = true

	case config.LoaderBase64:
		mimeType := guessMimeType(ext, source.Contents)
		encoded := base64.StdEncoding.EncodeToString([]byte(source.Contents))
		expr := js_ast.Expr{Data: &js_ast.EString{Value: js_lexer.StringToUTF16(encoded)}}
		ast := js_parser.LazyExportAST(args.log, source, js_parser.OptionsFromConfig(&args.options), expr, "")
		ast.URLForCSS = "data:" + mimeType + ";base64," + encoded
		if pluginName != "" {
			result.file.inputFile.SideEffects.Kind = graph.NoSideEffects_PureData_FromPlugin
		} else {
			result.file.inputFile.SideEffects.Kind = graph.NoSideEffects_PureData
		}
		result.file.inputFile.Repr = &graph.JSRepr{AST: ast}
		result.ok = true

	case config.LoaderBinary:
		encoded := base64.StdEncoding.EncodeToString([]byte(source.Contents))
		expr := js_ast.Expr{Data: &js_ast.EString{Value: js_lexer.StringToUTF16(encoded)}}
		ast := js_parser.LazyExportAST(args.log, source, js_parser.OptionsFromConfig(&args.options), expr, "__toBinary")
		ast.URLForCSS = "data:application/octet-stream;base64," + encoded
		if pluginName != "" {
			result.file.inputFile.SideEffects.Kind = graph.NoSideEffects_PureData_FromPlugin
		} else {
			result.file.inputFile.SideEffects.Kind = graph.NoSideEffects_PureData
		}
		result.file.inputFile.Repr = &graph.JSRepr{AST: ast}
		result.ok = true

	case config.LoaderDataURL:
		mimeType := guessMimeType(ext, source.Contents)
		encoded := base64.StdEncoding.EncodeToString([]byte(source.Contents))
		url := fmt.Sprintf("data:%s;base64,%s", mimeType, encoded)
		expr := js_ast.Expr{Data: &js_ast.EString{Value: js_lexer.StringToUTF16(url)}}
		ast := js_parser.LazyExportAST(args.log, source, js_parser.OptionsFromConfig(&args.options), expr, "")
		ast.URLForCSS = url
		if pluginName != "" {
			result.file.inputFile.SideEffects.Kind = graph.NoSideEffects_PureData_FromPlugin
		} else {
			result.file.inputFile.SideEffects.Kind = graph.NoSideEffects_PureData
		}
		result.file.inputFile.Repr = &graph.JSRepr{AST: ast}
		result.ok = true

	case config.LoaderFile:
		// Add a hash to the file name to prevent multiple files with the same name
		// but different contents from colliding
		var hash string
		if config.HasPlaceholder(args.options.AssetPathTemplate, config.HashPlaceholder) {
			h := xxhash.New()
			h.Write([]byte(source.Contents))
			hash = hashForFileName(h.Sum(nil))
		}
		dir := "/"
		relPath := config.TemplateToString(config.SubstituteTemplate(args.options.AssetPathTemplate, config.PathPlaceholders{
			Dir:  &dir,
			Name: &base,
			Hash: &hash,
		})) + ext

		// Determine the final path that this asset will have in the output directory
		publicPath := joinWithPublicPath(args.options.PublicPath, relPath+source.KeyPath.IgnoredSuffix)

		// Export the resulting relative path as a string
		expr := js_ast.Expr{Data: &js_ast.EString{Value: js_lexer.StringToUTF16(publicPath)}}
		ast := js_parser.LazyExportAST(args.log, source, js_parser.OptionsFromConfig(&args.options), expr, "")
		ast.URLForCSS = publicPath
		if pluginName != "" {
			result.file.inputFile.SideEffects.Kind = graph.NoSideEffects_PureData_FromPlugin
		} else {
			result.file.inputFile.SideEffects.Kind = graph.NoSideEffects_PureData
		}
		result.file.inputFile.Repr = &graph.JSRepr{AST: ast}
		result.ok = true

		// Optionally add metadata about the file
		var jsonMetadataChunk string
		if args.options.NeedsMetafile {
			inputs := fmt.Sprintf("{\n        %s: {\n          \"bytesInOutput\": %d\n        }\n      }",
				js_printer.QuoteForJSON(source.PrettyPath, args.options.ASCIIOnly),
				len(source.Contents),
			)
			jsonMetadataChunk = fmt.Sprintf(
				"{\n      \"imports\": [],\n      \"exports\": [],\n      \"inputs\": %s,\n      \"bytes\": %d\n    }",
				inputs,
				len(source.Contents),
			)
		}

		// Copy the file using an additional file payload to make sure we only copy
		// the file if the module isn't removed due to tree shaking.
		result.file.inputFile.AdditionalFiles = []graph.OutputFile{{
			AbsPath:           args.fs.Join(args.options.AbsOutputDir, relPath),
			Contents:          []byte(source.Contents),
			JSONMetadataChunk: jsonMetadataChunk,
		}}

	default:
		var message string
		if source.KeyPath.Namespace == "file" && ext != "" {
			message = fmt.Sprintf("No loader is configured for %q files: %s", ext, source.PrettyPath)
		} else {
			message = fmt.Sprintf("Do not know how to load path: %s", source.PrettyPath)
		}
		tracker := logger.MakeLineColumnTracker(args.importSource)
		args.log.AddRangeError(&tracker, args.importPathRange, message)
	}

	// Setting up the "onDynamicImport" plugin hooks. We'll run them in parallel
	// and collect the results at the end
	onDynamicImportGroup := sync.WaitGroup{}
	onDynamicImportResults := OnDynamicImportResults{}

	// This must come before we send on the "results" channel to avoid deadlock
	if args.inject != nil {
		var exports []config.InjectableExport
		if repr, ok := result.file.inputFile.Repr.(*graph.JSRepr); ok {
			aliases := make([]string, 0, len(repr.AST.NamedExports))
			for alias := range repr.AST.NamedExports {
				aliases = append(aliases, alias)
			}
			sort.Strings(aliases) // Sort for determinism
			exports = make([]config.InjectableExport, len(aliases))
			for i, alias := range aliases {
				exports[i] = config.InjectableExport{
					Alias: alias,
					Loc:   repr.AST.NamedExports[alias].AliasLoc,
				}
			}
		}
		args.inject <- config.InjectedFile{
			Source:  source,
			Exports: exports,
		}
	}

	// Stop now if parsing failed
	if !result.ok {
		args.results <- result
		return
	}

	// Run the resolver on the parse thread so it's not run on the main thread.
	// That way the main thread isn't blocked if the resolver takes a while.
	if args.options.Mode == config.ModeBundle && !args.skipResolve {
		// Clone the import records because they will be mutated later
		recordsPtr := result.file.inputFile.Repr.ImportRecords()
		records := append([]ast.ImportRecord{}, *recordsPtr...)
		*recordsPtr = records
		result.resolveResults = make([]*resolver.ResolveResult, len(records))

		if len(records) > 0 {
			resolverCache := make(map[ast.ImportKind]map[string]*resolver.ResolveResult)
			tracker := logger.MakeLineColumnTracker(&source)

			for importRecordIndex, importRecord := range records {
				// Don't try to resolve imports that are already resolved
				record := &records[importRecordIndex]
				if record.SourceIndex.IsValid() {
					continue
				}

				// Ignore records that the parser has discarded. This is used to remove
				// type-only imports in TypeScript files.
				if record.IsUnused {
					continue
				}

				// If the import contains a dynamic expression, run "onDynamicImport"
				// plugin hooks in a separate thread
				if record.IsDynamicExpression {
					onDynamicImportGroup.Add(1)
					go func(record ast.ImportRecord, index int) {
						result := runOnDynamicImportPlugins(
							args.options.Plugins,
							args.res,
							args.log,
							args.importSource,
							args.importPathRange,
							args.pluginData,
							record,
							result.file.inputFile.Source.KeyPath,
							absResolveDir,
						)

						onDynamicImportResults.Insert(OnDynamicImportResult{
							index:  index,
							result: result,
						})
						onDynamicImportGroup.Done()
					}(importRecord, importRecordIndex)

					continue
				}

				// Cache the path in case it's imported multiple times in this file
				cache, ok := resolverCache[record.Kind]
				if !ok {
					cache = make(map[string]*resolver.ResolveResult)
					resolverCache[record.Kind] = cache
				}
				if resolveResult, ok := cache[record.Path.Text]; ok {
					result.resolveResults[importRecordIndex] = resolveResult
					continue
				}

				// Run the resolver and log an error if the path couldn't be resolved
				resolveResult, didLogError, debug := runOnResolvePlugins(
					args.options.Plugins,
					args.res,
					args.log,
					args.fs,
					&args.caches.FSCache,
					&source,
					record.Range,
					source.KeyPath.Namespace,
					record.Path.Text,
					record.Kind,
					absResolveDir,
					pluginData,
				)
				cache[record.Path.Text] = resolveResult

				// All "require.resolve()" imports should be external because we don't
				// want to waste effort traversing into them
				if record.Kind == ast.ImportRequireResolve {
					if !record.HandlesImportErrors && (resolveResult == nil || !resolveResult.IsExternal) {
						args.log.AddRangeWarning(&tracker, record.Range,
							fmt.Sprintf("%q should be marked as external for use with \"require.resolve\"", record.Path.Text))
					}
					continue
				}

				if resolveResult == nil {
					// Failed imports inside a try/catch are silently turned into
					// external imports instead of causing errors. This matches a common
					// code pattern for conditionally importing a module with a graceful
					// fallback.
					if !didLogError && !record.HandlesImportErrors {
						hint := ""
						if resolver.IsPackagePath(record.Path.Text) {
							if record.Kind == ast.ImportRequire {
								hint = ", or surround it with try/catch to handle the failure at run-time"
							} else if record.Kind == ast.ImportDynamic {
								hint = ", or add \".catch()\" to handle the failure at run-time"
							}
							hint = fmt.Sprintf(" (mark it as external to exclude it from the bundle%s)", hint)
							if pluginName == "" && !args.fs.IsAbs(record.Path.Text) {
								if query := args.res.ProbeResolvePackageAsRelative(absResolveDir, record.Path.Text, record.Kind); query != nil {
									hint = fmt.Sprintf(" (use %q to reference the file %q)", "./"+record.Path.Text, args.res.PrettyPath(query.PathPair.Primary))
								}
							}
						}
						if args.options.Platform != config.PlatformNode {
							if _, ok := resolver.BuiltInNodeModules[record.Path.Text]; ok {
								switch logger.API {
								case logger.CLIAPI:
									hint = " (use \"--platform=node\" when building for node)"
								case logger.JSAPI:
									hint = " (use \"platform: 'node'\" when building for node)"
								case logger.GoAPI:
									hint = " (use \"Platform: api.PlatformNode\" when building for node)"
								}
							}
						}
						if absResolveDir == "" && pluginName != "" {
							hint = fmt.Sprintf(" (the plugin %q didn't set a resolve directory)", pluginName)
						}
						debug.LogErrorMsg(args.log, &source, record.Range, fmt.Sprintf("Could not resolve %q%s", record.Path.Text, hint))
					} else if args.log.Level <= logger.LevelDebug && !didLogError && record.HandlesImportErrors {
						args.log.AddRangeDebug(&tracker, record.Range,
							fmt.Sprintf("Importing %q was allowed even though it could not be resolved because dynamic import failures appear to be handled here",
								record.Path.Text))
					}
					continue
				}

				result.resolveResults[importRecordIndex] = resolveResult
			}
		}
	}

	// Attempt to parse the source map if present
	if loader.CanHaveSourceMap() && args.options.SourceMap != config.SourceMapNone {
		if repr, ok := result.file.inputFile.Repr.(*graph.JSRepr); ok && repr.AST.SourceMapComment.Text != "" {
			if path, contents := extractSourceMapFromComment(args.log, args.fs, &args.caches.FSCache,
				args.res, &source, repr.AST.SourceMapComment, absResolveDir); contents != nil {
				result.file.inputFile.InputSourceMap = js_parser.ParseSourceMap(args.log, logger.Source{
					KeyPath:    path,
					PrettyPath: args.res.PrettyPath(path),
					Contents:   *contents,
				})
			}
		}
	}

	onDynamicImportGroup.Wait()

	for _, dynamicImport := range onDynamicImportResults.data {
		// Ignore by dynamic imports that haven't been claimed by a plugin
		if dynamicImport.result == nil {
			continue
		}

		fileContents := []byte(*dynamicImport.result)
		modulePath := getDynamicExpressionModulePath(args.options.DynamicImportPathTemplate, fileContents, base, ext)

		// Add the generated module file to the list of additional files
		result.file.inputFile.AdditionalFiles = append(result.file.inputFile.AdditionalFiles, graph.OutputFile{
			AbsPath:  args.fs.Join(args.options.AbsOutputDir, modulePath),
			Contents: fileContents,
		})

		// Add the path of the generated module to the AST so that the printer can
		// rewrite the import statement later on
		result.file.inputFile.Repr.SetClaimedDynamicImport(graph.ClaimedDynamicImport{
			Index:      dynamicImport.index,
			ModulePath: modulePath,
		})
	}

	args.results <- result
}

func getDynamicExpressionModulePath(pathTemplate []config.PathTemplate, contents []byte, base string, ext string) string {
	var hash string
	if config.HasPlaceholder(pathTemplate, config.HashPlaceholder) {
		h := xxhash.New()
		h.Write(contents)
		hash = hashForFileName(h.Sum(nil))
	}
	dir := "/"
	relPath := config.TemplateToString(config.SubstituteTemplate(pathTemplate, config.PathPlaceholders{
		Dir:  &dir,
		Name: &base,
		Hash: &hash,
	})) + ext

	return relPath
}

func joinWithPublicPath(publicPath string, relPath string) string {
	if strings.HasPrefix(relPath, "./") {
		relPath = relPath[2:]

		// Strip any amount of further no-op slashes (i.e. ".///././/x/y" => "x/y")
		for {
			if strings.HasPrefix(relPath, "/") {
				relPath = relPath[1:]
			} else if strings.HasPrefix(relPath, "./") {
				relPath = relPath[2:]
			} else {
				break
			}
		}
	}

	// Use a relative path if there is no public path
	if publicPath == "" {
		publicPath = "."
	}

	// Join with a slash
	slash := "/"
	if strings.HasSuffix(publicPath, "/") {
		slash = ""
	}
	return fmt.Sprintf("%s%s%s", publicPath, slash, relPath)
}

func isASCIIOnly(text string) bool {
	for _, c := range text {
		if c < 0x20 || c > 0x7E {
			return false
		}
	}
	return true
}

func guessMimeType(extension string, contents string) string {
	mimeType := helpers.MimeTypeByExtension(extension)
	if mimeType == "" {
		mimeType = http.DetectContentType([]byte(contents))
	}

	// Turn "text/plain; charset=utf-8" into "text/plain;charset=utf-8"
	return strings.ReplaceAll(mimeType, "; ", ";")
}

func extractSourceMapFromComment(
	log logger.Log,
	fs fs.FS,
	fsCache *cache.FSCache,
	res resolver.Resolver,
	source *logger.Source,
	comment js_ast.Span,
	absResolveDir string,
) (logger.Path, *string) {
	tracker := logger.MakeLineColumnTracker(source)

	// Support data URLs
	if parsed, ok := resolver.ParseDataURL(comment.Text); ok {
		if contents, err := parsed.DecodeData(); err == nil {
			return logger.Path{Text: source.PrettyPath, IgnoredSuffix: "#sourceMappingURL"}, &contents
		} else {
			log.AddRangeWarning(&tracker, comment.Range, fmt.Sprintf("Unsupported source map comment: %s", err.Error()))
			return logger.Path{}, nil
		}
	}

	// Relative path in a file with an absolute path
	if absResolveDir != "" {
		absPath := fs.Join(absResolveDir, comment.Text)
		path := logger.Path{Text: absPath, Namespace: "file"}
		contents, err, originalError := fsCache.ReadFile(fs, absPath)
		if log.Level <= logger.LevelDebug && originalError != nil {
			log.AddRangeDebug(&tracker, comment.Range, fmt.Sprintf("Failed to read file %q: %s", res.PrettyPath(path), originalError.Error()))
		}
		if err != nil {
			if err == syscall.ENOENT {
				// Don't report a warning because this is likely unactionable
				return logger.Path{}, nil
			}
			log.AddRangeWarning(&tracker, comment.Range, fmt.Sprintf("Cannot read file %q: %s", res.PrettyPath(path), err.Error()))
			return logger.Path{}, nil
		}
		return path, &contents
	}

	// Anything else is unsupported
	log.AddRangeWarning(&tracker, comment.Range, "Unsupported source map comment")
	return logger.Path{}, nil
}

func sanetizeLocation(res resolver.Resolver, loc *logger.MsgLocation) {
	if loc != nil {
		if loc.Namespace == "" {
			loc.Namespace = "file"
		}
		if loc.File != "" {
			loc.File = res.PrettyPath(logger.Path{Text: loc.File, Namespace: loc.Namespace})
		}
	}
}

func logPluginMessages(
	res resolver.Resolver,
	log logger.Log,
	name string,
	msgs []logger.Msg,
	thrown error,
	importSource *logger.Source,
	importPathRange logger.Range,
) bool {
	didLogError := false
	tracker := logger.MakeLineColumnTracker(importSource)

	// Report errors and warnings generated by the plugin
	for _, msg := range msgs {
		if msg.PluginName == "" {
			msg.PluginName = name
		}
		if msg.Kind == logger.Error {
			didLogError = true
		}

		// Sanitize the locations
		for _, note := range msg.Notes {
			sanetizeLocation(res, note.Location)
		}
		if msg.Data.Location == nil {
			msg.Data.Location = logger.LocationOrNil(&tracker, importPathRange)
		} else {
			sanetizeLocation(res, msg.Data.Location)
			if msg.Data.Location.File == "" && importSource != nil {
				msg.Data.Location.File = importSource.PrettyPath
			}
			if importSource != nil {
				msg.Notes = append(msg.Notes, logger.RangeData(&tracker, importPathRange,
					fmt.Sprintf("The plugin %q was triggered by this import", name)))
			}
		}

		log.AddMsg(msg)
	}

	// Report errors thrown by the plugin itself
	if thrown != nil {
		didLogError = true
		text := thrown.Error()
		log.AddMsg(logger.Msg{
			PluginName: name,
			Kind:       logger.Error,
			Data: logger.MsgData{
				Text:       text,
				Location:   logger.LocationOrNil(&tracker, importPathRange),
				UserDetail: thrown,
			},
		})
	}

	return didLogError
}

func runOnResolvePlugins(
	plugins []config.Plugin,
	res resolver.Resolver,
	log logger.Log,
	fs fs.FS,
	fsCache *cache.FSCache,
	importSource *logger.Source,
	importPathRange logger.Range,
	importNamespace string,
	path string,
	kind ast.ImportKind,
	absResolveDir string,
	pluginData interface{},
) (*resolver.ResolveResult, bool, resolver.DebugMeta) {
	resolverArgs := config.OnResolveArgs{
		Path:       path,
		ResolveDir: absResolveDir,
		Kind:       kind,
		PluginData: pluginData,
	}
	applyPath := logger.Path{
		Text:      path,
		Namespace: importNamespace,
	}
	if importSource != nil {
		resolverArgs.Importer = importSource.KeyPath
	} else {
		resolverArgs.Importer.Namespace = importNamespace
	}
	tracker := logger.MakeLineColumnTracker(importSource)

	// Apply resolver plugins in order until one succeeds
	for _, plugin := range plugins {
		for _, onResolve := range plugin.OnResolve {
			if !config.PluginAppliesToPath(applyPath, onResolve.Filter, onResolve.Namespace) {
				continue
			}

			result := onResolve.Callback(resolverArgs)
			pluginName := result.PluginName
			if pluginName == "" {
				pluginName = plugin.Name
			}
			didLogError := logPluginMessages(res, log, pluginName, result.Msgs, result.ThrownError, importSource, importPathRange)

			// Plugins can also provide additional file system paths to watch
			for _, file := range result.AbsWatchFiles {
				fsCache.ReadFile(fs, file)
			}
			for _, dir := range result.AbsWatchDirs {
				fs.ReadDirectory(dir)
			}

			// Stop now if there was an error
			if didLogError {
				return nil, true, resolver.DebugMeta{}
			}

			// The "file" namespace is the default for non-external paths, but not
			// for external paths. External paths must explicitly specify the "file"
			// namespace.
			nsFromPlugin := result.Path.Namespace
			if result.Path.Namespace == "" && !result.External {
				result.Path.Namespace = "file"
			}

			// Otherwise, continue on to the next resolver if this loader didn't succeed
			if result.Path.Text == "" {
				if result.External {
					result.Path = logger.Path{Text: path}
				} else {
					continue
				}
			}

			// Paths in the file namespace must be absolute paths
			if result.Path.Namespace == "file" && !fs.IsAbs(result.Path.Text) {
				if nsFromPlugin == "file" {
					log.AddRangeError(&tracker, importPathRange,
						fmt.Sprintf("Plugin %q returned a path in the \"file\" namespace that is not an absolute path: %s", pluginName, result.Path.Text))
				} else {
					log.AddRangeError(&tracker, importPathRange,
						fmt.Sprintf("Plugin %q returned a non-absolute path: %s (set a namespace if this is not a file path)", pluginName, result.Path.Text))
				}
				return nil, true, resolver.DebugMeta{}
			}

			return &resolver.ResolveResult{
				PathPair:   resolver.PathPair{Primary: result.Path},
				IsExternal: result.External,
				PluginData: result.PluginData,
			}, false, resolver.DebugMeta{}
		}
	}

	// Resolve relative to the resolve directory by default. All paths in the
	// "file" namespace automatically have a resolve directory. Loader plugins
	// can also configure a custom resolve directory for files in other namespaces.
	result, debug := res.Resolve(absResolveDir, path, kind)

	// Warn when the case used for importing differs from the actual file name
	if result != nil && result.DifferentCase != nil && !helpers.IsInsideNodeModules(absResolveDir) {
		diffCase := *result.DifferentCase
		log.AddRangeWarning(&tracker, importPathRange, fmt.Sprintf(
			"Use %q instead of %q to avoid issues with case-sensitive file systems",
			res.PrettyPath(logger.Path{Text: fs.Join(diffCase.Dir, diffCase.Actual), Namespace: "file"}),
			res.PrettyPath(logger.Path{Text: fs.Join(diffCase.Dir, diffCase.Query), Namespace: "file"}),
		))
	}

	return result, false, debug
}

type loaderPluginResult struct {
	loader        config.Loader
	absResolveDir string
	pluginName    string
	pluginData    interface{}
}

func runOnLoadPlugins(
	plugins []config.Plugin,
	res resolver.Resolver,
	fs fs.FS,
	fsCache *cache.FSCache,
	log logger.Log,
	source *logger.Source,
	importSource *logger.Source,
	importPathRange logger.Range,
	pluginData interface{},
	isWatchMode bool,
) (loaderPluginResult, bool) {
	loaderArgs := config.OnLoadArgs{
		Path:       source.KeyPath,
		PluginData: pluginData,
	}
	tracker := logger.MakeLineColumnTracker(importSource)

	// Apply loader plugins in order until one succeeds
	for _, plugin := range plugins {
		for _, onLoad := range plugin.OnLoad {
			if !config.PluginAppliesToPath(source.KeyPath, onLoad.Filter, onLoad.Namespace) {
				continue
			}

			result := onLoad.Callback(loaderArgs)
			pluginName := result.PluginName
			if pluginName == "" {
				pluginName = plugin.Name
			}
			didLogError := logPluginMessages(res, log, pluginName, result.Msgs, result.ThrownError, importSource, importPathRange)

			// Plugins can also provide additional file system paths to watch
			for _, file := range result.AbsWatchFiles {
				fsCache.ReadFile(fs, file)
			}
			for _, dir := range result.AbsWatchDirs {
				fs.ReadDirectory(dir)
			}

			// Stop now if there was an error
			if didLogError {
				if isWatchMode && source.KeyPath.Namespace == "file" {
					fsCache.ReadFile(fs, source.KeyPath.Text) // Read the file for watch mode tracking
				}
				return loaderPluginResult{}, false
			}

			// Otherwise, continue on to the next loader if this loader didn't succeed
			if result.Contents == nil {
				continue
			}

			source.Contents = *result.Contents
			loader := result.Loader
			if loader == config.LoaderNone {
				loader = config.LoaderJS
			}
			if result.AbsResolveDir == "" && source.KeyPath.Namespace == "file" {
				result.AbsResolveDir = fs.Dir(source.KeyPath.Text)
			}
			if isWatchMode && source.KeyPath.Namespace == "file" {
				fsCache.ReadFile(fs, source.KeyPath.Text) // Read the file for watch mode tracking
			}
			return loaderPluginResult{
				loader:        loader,
				absResolveDir: result.AbsResolveDir,
				pluginName:    pluginName,
				pluginData:    result.PluginData,
			}, true
		}
	}

	// Force disabled modules to be empty
	if source.KeyPath.IsDisabled() {
		return loaderPluginResult{loader: config.LoaderJS}, true
	}

	// Read normal modules from disk
	if source.KeyPath.Namespace == "file" {
		if contents, err, originalError := fsCache.ReadFile(fs, source.KeyPath.Text); err == nil {
			source.Contents = contents
			return loaderPluginResult{
				loader:        config.LoaderDefault,
				absResolveDir: fs.Dir(source.KeyPath.Text),
			}, true
		} else {
			if log.Level <= logger.LevelDebug && originalError != nil {
				log.AddDebug(nil, logger.Loc{}, fmt.Sprintf("Failed to read file %q: %s", source.KeyPath.Text, originalError.Error()))
			}
			if err == syscall.ENOENT {
				log.AddRangeError(&tracker, importPathRange,
					fmt.Sprintf("Could not read from file: %s", source.KeyPath.Text))
				return loaderPluginResult{}, false
			} else {
				log.AddRangeError(&tracker, importPathRange,
					fmt.Sprintf("Cannot read file %q: %s", res.PrettyPath(source.KeyPath), err.Error()))
				return loaderPluginResult{}, false
			}
		}
	}

	// Native support for data URLs. This is supported natively by node:
	// https://nodejs.org/docs/latest/api/esm.html#esm_data_imports
	if source.KeyPath.Namespace == "dataurl" {
		if parsed, ok := resolver.ParseDataURL(source.KeyPath.Text); ok {
			if mimeType := parsed.DecodeMIMEType(); mimeType != resolver.MIMETypeUnsupported {
				if contents, err := parsed.DecodeData(); err != nil {
					log.AddRangeError(&tracker, importPathRange,
						fmt.Sprintf("Could not load data URL: %s", err.Error()))
					return loaderPluginResult{loader: config.LoaderNone}, true
				} else {
					source.Contents = contents
					switch mimeType {
					case resolver.MIMETypeTextCSS:
						return loaderPluginResult{loader: config.LoaderCSS}, true
					case resolver.MIMETypeTextJavaScript:
						return loaderPluginResult{loader: config.LoaderJS}, true
					case resolver.MIMETypeApplicationJSON:
						return loaderPluginResult{loader: config.LoaderJSON}, true
					}
				}
			}
		}
	}

	// Otherwise, fail to load the path
	return loaderPluginResult{loader: config.LoaderNone}, true
}

type OnDynamicImportResult struct {
	index  int
	result *string
}

type OnDynamicImportResults struct {
	mu   sync.Mutex
	data []OnDynamicImportResult
}

func (o *OnDynamicImportResults) Insert(result OnDynamicImportResult) {
	o.mu.Lock()
	defer o.mu.Unlock()
	o.data = append(o.data, result)
}

func runOnDynamicImportPlugins(
	plugins []config.Plugin,
	res resolver.Resolver,
	log logger.Log,
	importSource *logger.Source,
	importPathRange logger.Range,
	pluginData interface{},
	importRecord ast.ImportRecord,
	importerPath logger.Path,
	resolveDir string,
) *string {
	// Run any plugins that defined a "onDynamicImport" hook. Plugins will run
	// in serial and we stop when a plugin "claims" the dynamic import, which
	// means returning a "Contents" property.
	for _, plugin := range plugins {
		for _, onDynamicImport := range plugin.OnDynamicImport {
			onDynamicImportArgs := config.OnDynamicImportArgs{
				Expression: importRecord.Path,
				Importer:   importerPath,
				Namespace:  "file",
				PluginData: pluginData,
				ResolveDir: resolveDir,
			}
			pluginResult := onDynamicImport.Callback(onDynamicImportArgs)
			pluginName := pluginResult.PluginName
			if pluginName == "" {
				pluginName = plugin.Name
			}
			didLogError := logPluginMessages(res, log, pluginName, pluginResult.Msgs, pluginResult.ThrownError, importSource, importPathRange)

			// Stop now if there was an error
			if didLogError {
				return nil
			}

			if pluginResult.Contents == nil {
				continue
			}

			return pluginResult.Contents
		}
	}

	return nil
}

func loaderFromFileExtension(extensionToLoader map[string]config.Loader, base string) config.Loader {
	// Pick the loader with the longest matching extension. So if there's an
	// extension for ".css" and for ".module.css", we want to match the one for
	// ".module.css" before the one for ".css".
	for {
		i := strings.IndexByte(base, '.')
		if i == -1 {
			break
		}
		if loader, ok := extensionToLoader[base[i:]]; ok {
			return loader
		}
		base = base[i+1:]
	}
	return config.LoaderNone
}

// Identify the path by its lowercase absolute path name. This should
// hopefully avoid path case issues on Windows, which has case-insensitive
// file system paths.
func lowerCaseAbsPathForWindows(absPath string) string {
	return strings.ToLower(absPath)
}

func hashForFileName(hashBytes []byte) string {
	return base32.StdEncoding.EncodeToString(hashBytes)[:8]
}

type scanner struct {
	log     logger.Log
	fs      fs.FS
	res     resolver.Resolver
	caches  *cache.CacheSet
	options config.Options
	timer   *helpers.Timer

	// This is not guarded by a mutex because it's only ever modified by a single
	// thread. Note that not all results in the "results" array are necessarily
	// valid. Make sure to check the "ok" flag before using them.
	results       []parseResult
	visited       map[logger.Path]uint32
	resultChannel chan parseResult
	remaining     int
}

type EntryPoint struct {
	InputPath  string
	OutputPath string
	IsFile     bool
}

func ScanBundle(
	log logger.Log,
	fs fs.FS,
	res resolver.Resolver,
	caches *cache.CacheSet,
	entryPoints []EntryPoint,
	options config.Options,
	timer *helpers.Timer,
) Bundle {
	timer.Begin("Scan phase")
	defer timer.End("Scan phase")

	applyOptionDefaults(&options)

	// Run "onStart" plugins in parallel
	onStartWaitGroup := sync.WaitGroup{}
	for _, plugin := range options.Plugins {
		for _, onStart := range plugin.OnStart {
			onStartWaitGroup.Add(1)
			go func(plugin config.Plugin, onStart config.OnStart) {
				result := onStart.Callback()
				logPluginMessages(res, log, plugin.Name, result.Msgs, result.ThrownError, nil, logger.Range{})
				onStartWaitGroup.Done()
			}(plugin, onStart)
		}
	}

	s := scanner{
		log:           log,
		fs:            fs,
		res:           res,
		caches:        caches,
		options:       options,
		timer:         timer,
		results:       make([]parseResult, 0, caches.SourceIndexCache.LenHint()),
		visited:       make(map[logger.Path]uint32),
		resultChannel: make(chan parseResult),
	}

	// Always start by parsing the runtime file
	s.results = append(s.results, parseResult{})
	s.remaining++
	go func() {
		source, ast, ok := globalRuntimeCache.parseRuntime(&options)
		s.resultChannel <- parseResult{
			file: scannerFile{
				inputFile: graph.InputFile{
					Source: source,
					Repr:   &graph.JSRepr{AST: ast},
				},
			},
			ok: ok,
		}
	}()

	s.preprocessInjectedFiles()
	entryPointMeta := s.addEntryPoints(entryPoints)
	s.scanAllDependencies()
	files := s.processScannedFiles()

	onStartWaitGroup.Wait()
	return Bundle{
		fs:          fs,
		res:         res,
		files:       files,
		entryPoints: entryPointMeta,
	}
}

type inputKind uint8

const (
	inputKindNormal inputKind = iota
	inputKindEntryPoint
	inputKindStdin
)

// This returns the source index of the resulting file
func (s *scanner) maybeParseFile(
	resolveResult resolver.ResolveResult,
	prettyPath string,
	importSource *logger.Source,
	importPathRange logger.Range,
	pluginData interface{},
	kind inputKind,
	inject chan config.InjectedFile,
) uint32 {
	path := resolveResult.PathPair.Primary
	visitedKey := path
	if visitedKey.Namespace == "file" {
		visitedKey.Text = lowerCaseAbsPathForWindows(visitedKey.Text)
	}

	// Only parse a given file path once
	sourceIndex, ok := s.visited[visitedKey]
	if ok {
		return sourceIndex
	}

	sourceIndex = s.allocateSourceIndex(visitedKey, cache.SourceIndexNormal)
	s.visited[visitedKey] = sourceIndex
	s.remaining++
	optionsClone := s.options
	if kind != inputKindStdin {
		optionsClone.Stdin = nil
	}

	// Allow certain properties to be overridden
	if len(resolveResult.JSXFactory) > 0 {
		optionsClone.JSX.Factory = config.JSXExpr{Parts: resolveResult.JSXFactory}
	}
	if len(resolveResult.JSXFragment) > 0 {
		optionsClone.JSX.Fragment = config.JSXExpr{Parts: resolveResult.JSXFragment}
	}
	if resolveResult.UseDefineForClassFieldsTS != config.Unspecified {
		optionsClone.UseDefineForClassFields = resolveResult.UseDefineForClassFieldsTS
	}
	if resolveResult.PreserveUnusedImportsTS {
		optionsClone.PreserveUnusedImportsTS = true
	}
	optionsClone.TSTarget = resolveResult.TSTarget

	// Set the module type preference using node's module type rules
	if strings.HasSuffix(path.Text, ".mjs") {
		optionsClone.ModuleType = config.ModuleESM
	} else if strings.HasSuffix(path.Text, ".cjs") {
		optionsClone.ModuleType = config.ModuleCommonJS
	} else {
		optionsClone.ModuleType = resolveResult.ModuleType
	}

	// Enable bundling for injected files so we always do tree shaking. We
	// never want to include unnecessary code from injected files since they
	// are essentially bundled. However, if we do this we should skip the
	// resolving step when we're not bundling. It'd be strange to get
	// resolution errors when the top-level bundling controls are disabled.
	skipResolve := false
	if inject != nil && optionsClone.Mode != config.ModeBundle {
		optionsClone.Mode = config.ModeBundle
		skipResolve = true
	}

	// Special-case pretty-printed paths for data URLs
	if path.Namespace == "dataurl" {
		if _, ok := resolver.ParseDataURL(path.Text); ok {
			prettyPath = path.Text
			if len(prettyPath) > 64 {
				prettyPath = prettyPath[:64] + "..."
			}
			prettyPath = fmt.Sprintf("<%s>", prettyPath)
		}
	}

	var sideEffects graph.SideEffects
	if resolveResult.PrimarySideEffectsData != nil {
		sideEffects.Kind = graph.NoSideEffects_PackageJSON
		sideEffects.Data = resolveResult.PrimarySideEffectsData
	}

	go parseFile(parseArgs{
		fs:              s.fs,
		log:             s.log,
		res:             s.res,
		caches:          s.caches,
		keyPath:         path,
		prettyPath:      prettyPath,
		sourceIndex:     sourceIndex,
		importSource:    importSource,
		sideEffects:     sideEffects,
		importPathRange: importPathRange,
		pluginData:      pluginData,
		options:         optionsClone,
		results:         s.resultChannel,
		inject:          inject,
		skipResolve:     skipResolve,
	})

	return sourceIndex
}

func (s *scanner) allocateSourceIndex(path logger.Path, kind cache.SourceIndexKind) uint32 {
	// Allocate a source index using the shared source index cache so that
	// subsequent builds reuse the same source index and therefore use the
	// cached parse results for increased speed.
	sourceIndex := s.caches.SourceIndexCache.Get(path, kind)

	// Grow the results array to fit this source index
	if newLen := int(sourceIndex) + 1; len(s.results) < newLen {
		// Reallocate to a bigger array
		if cap(s.results) < newLen {
			s.results = append(make([]parseResult, 0, 2*newLen), s.results...)
		}

		// Grow in place
		s.results = s.results[:newLen]
	}

	return sourceIndex
}

func (s *scanner) preprocessInjectedFiles() {
	s.timer.Begin("Preprocess injected files")
	defer s.timer.End("Preprocess injected files")

	injectedFiles := make([]config.InjectedFile, 0, len(s.options.InjectedDefines)+len(s.options.InjectAbsPaths))
	duplicateInjectedFiles := make(map[string]bool)
	injectWaitGroup := sync.WaitGroup{}

	// These are virtual paths that are generated for compound "--define" values.
	// They are special-cased and are not available for plugins to intercept.
	for _, define := range s.options.InjectedDefines {
		// These should be unique by construction so no need to check for collisions
		visitedKey := logger.Path{Text: fmt.Sprintf("<define:%s>", define.Name)}
		sourceIndex := s.allocateSourceIndex(visitedKey, cache.SourceIndexNormal)
		s.visited[visitedKey] = sourceIndex
		source := logger.Source{
			Index:          sourceIndex,
			KeyPath:        visitedKey,
			PrettyPath:     s.res.PrettyPath(visitedKey),
			IdentifierName: js_ast.EnsureValidIdentifier(visitedKey.Text),
		}

		// The first "len(InjectedDefine)" injected files intentionally line up
		// with the injected defines by index. The index will be used to import
		// references to them in the parser.
		injectedFiles = append(injectedFiles, config.InjectedFile{
			Source:     source,
			DefineName: define.Name,
		})

		// Generate the file inline here since it has already been parsed
		expr := js_ast.Expr{Data: define.Data}
		ast := js_parser.LazyExportAST(s.log, source, js_parser.OptionsFromConfig(&s.options), expr, "")
		result := parseResult{
			ok: true,
			file: scannerFile{
				inputFile: graph.InputFile{
					Source: source,
					Repr:   &graph.JSRepr{AST: ast},
					Loader: config.LoaderJSON,
					SideEffects: graph.SideEffects{
						Kind: graph.NoSideEffects_PureData,
					},
				},
			},
		}

		// Append to the channel on a goroutine in case it blocks due to capacity
		s.remaining++
		go func() { s.resultChannel <- result }()
	}

	results := make([]config.InjectedFile, len(s.options.InjectAbsPaths))
	j := 0
	for _, absPath := range s.options.InjectAbsPaths {
		prettyPath := s.res.PrettyPath(logger.Path{Text: absPath, Namespace: "file"})
		lowerAbsPath := lowerCaseAbsPathForWindows(absPath)

		if duplicateInjectedFiles[lowerAbsPath] {
			s.log.AddError(nil, logger.Loc{}, fmt.Sprintf("Duplicate injected file %q", prettyPath))
			continue
		}

		duplicateInjectedFiles[lowerAbsPath] = true
		resolveResult := s.res.ResolveAbs(absPath)

		if resolveResult == nil {
			s.log.AddError(nil, logger.Loc{}, fmt.Sprintf("Could not resolve %q", prettyPath))
			continue
		}

		channel := make(chan config.InjectedFile)
		s.maybeParseFile(*resolveResult, prettyPath, nil, logger.Range{}, nil, inputKindNormal, channel)

		// Wait for the results in parallel. The results slice is large enough so
		// it is not reallocated during the computations.
		injectWaitGroup.Add(1)
		go func(i int) {
			results[i] = <-channel
			injectWaitGroup.Done()
		}(j)
		j++
	}

	injectWaitGroup.Wait()
	injectedFiles = append(injectedFiles, results[:j]...)

	s.options.InjectedFiles = injectedFiles
}

func (s *scanner) addEntryPoints(entryPoints []EntryPoint) []graph.EntryPoint {
	s.timer.Begin("Add entry points")
	defer s.timer.End("Add entry points")

	// Reserve a slot for each entry point
	entryMetas := make([]graph.EntryPoint, 0, len(entryPoints)+1)

	// Treat stdin as an extra entry point
	if stdin := s.options.Stdin; stdin != nil {
		stdinPath := logger.Path{Text: "<stdin>"}
		if stdin.SourceFile != "" {
			if stdin.AbsResolveDir == "" {
				stdinPath = logger.Path{Text: stdin.SourceFile}
			} else if s.fs.IsAbs(stdin.SourceFile) {
				stdinPath = logger.Path{Text: stdin.SourceFile, Namespace: "file"}
			} else {
				stdinPath = logger.Path{Text: s.fs.Join(stdin.AbsResolveDir, stdin.SourceFile), Namespace: "file"}
			}
		}
		resolveResult := resolver.ResolveResult{PathPair: resolver.PathPair{Primary: stdinPath}}
		sourceIndex := s.maybeParseFile(resolveResult, s.res.PrettyPath(stdinPath), nil, logger.Range{}, nil, inputKindStdin, nil)
		entryMetas = append(entryMetas, graph.EntryPoint{
			OutputPath:  "stdin",
			SourceIndex: sourceIndex,
		})
	}

	// Check each entry point ahead of time to see if it's a real file
	entryPointAbsResolveDir := s.fs.Cwd()
	for i := range entryPoints {
		entryPoint := &entryPoints[i]
		absPath := entryPoint.InputPath
		if !s.fs.IsAbs(absPath) {
			absPath = s.fs.Join(entryPointAbsResolveDir, absPath)
		}
		dir := s.fs.Dir(absPath)
		base := s.fs.Base(absPath)
		if entries, err, originalError := s.fs.ReadDirectory(dir); err == nil {
			if entry, _ := entries.Get(base); entry != nil && entry.Kind(s.fs) == fs.FileEntry {
				entryPoint.IsFile = true

				// Entry point paths without a leading "./" are interpreted as package
				// paths. This happens because they go through general path resolution
				// like all other import paths so that plugins can run on them. Requiring
				// a leading "./" for a relative path simplifies writing plugins because
				// entry points aren't a special case.
				//
				// However, requiring a leading "./" also breaks backward compatibility
				// and makes working with the CLI more difficult. So attempt to insert
				// "./" automatically when needed. We don't want to unconditionally insert
				// a leading "./" because the path may not be a file system path. For
				// example, it may be a URL. So only insert a leading "./" when the path
				// is an exact match for an existing file.
				if !s.fs.IsAbs(entryPoint.InputPath) && resolver.IsPackagePath(entryPoint.InputPath) {
					entryPoint.InputPath = "./" + entryPoint.InputPath
				}
			}
		} else if s.log.Level <= logger.LevelDebug && originalError != nil {
			s.log.AddDebug(nil, logger.Loc{}, fmt.Sprintf("Failed to read directory %q: %s", absPath, originalError.Error()))
		}
	}

	// Add any remaining entry points. Run resolver plugins on these entry points
	// so plugins can alter where they resolve to. These are run in parallel in
	// case any of these plugins block.
	entryPointResolveResults := make([]*resolver.ResolveResult, len(entryPoints))
	entryPointWaitGroup := sync.WaitGroup{}
	entryPointWaitGroup.Add(len(entryPoints))
	for i, entryPoint := range entryPoints {
		go func(i int, entryPoint EntryPoint) {
			namespace := ""
			if entryPoint.IsFile {
				namespace = "file"
			}

			// Run the resolver and log an error if the path couldn't be resolved
			resolveResult, didLogError, debug := runOnResolvePlugins(
				s.options.Plugins,
				s.res,
				s.log,
				s.fs,
				&s.caches.FSCache,
				nil,
				logger.Range{},
				namespace,
				entryPoint.InputPath,
				ast.ImportEntryPoint,
				entryPointAbsResolveDir,
				nil,
			)
			if resolveResult != nil {
				if resolveResult.IsExternal {
					s.log.AddError(nil, logger.Loc{}, fmt.Sprintf("The entry point %q cannot be marked as external", entryPoint.InputPath))
				} else {
					entryPointResolveResults[i] = resolveResult
				}
			} else if !didLogError {
				hint := ""
				if !s.fs.IsAbs(entryPoint.InputPath) {
					if strings.ContainsRune(entryPoint.InputPath, '*') {
						hint = " (glob syntax must be expanded first before passing the paths to esbuild)"
					} else if query := s.res.ProbeResolvePackageAsRelative(entryPointAbsResolveDir, entryPoint.InputPath, ast.ImportEntryPoint); query != nil {
						hint = fmt.Sprintf(" (use %q to reference the file %q)", "./"+entryPoint.InputPath, s.res.PrettyPath(query.PathPair.Primary))
					}
				}
				debug.LogErrorMsg(s.log, nil, logger.Range{}, fmt.Sprintf("Could not resolve %q%s", entryPoint.InputPath, hint))
			}
			entryPointWaitGroup.Done()
		}(i, entryPoint)
	}
	entryPointWaitGroup.Wait()

	// Parse all entry points that were resolved successfully
	for i, resolveResult := range entryPointResolveResults {
		if resolveResult != nil {
			prettyPath := s.res.PrettyPath(resolveResult.PathPair.Primary)
			sourceIndex := s.maybeParseFile(*resolveResult, prettyPath, nil, logger.Range{}, resolveResult.PluginData, inputKindEntryPoint, nil)
			outputPath := entryPoints[i].OutputPath
			outputPathWasAutoGenerated := false

			// If the output path is missing, automatically generate one from the input path
			if outputPath == "" {
				outputPath = entryPoints[i].InputPath
				windowsVolumeLabel := ""

				// The ":" character is invalid in file paths on Windows except when
				// it's used as a volume separator. Special-case that here so volume
				// labels don't break on Windows.
				if s.fs.IsAbs(outputPath) && len(outputPath) >= 3 && outputPath[1] == ':' {
					if c := outputPath[0]; (c >= 'a' && c <= 'z') || (c >= 'A' && c <= 'Z') {
						if c := outputPath[2]; c == '/' || c == '\\' {
							windowsVolumeLabel = outputPath[:3]
							outputPath = outputPath[3:]
						}
					}
				}

				// For cross-platform robustness, do not allow characters in the output
				// path that are invalid on Windows. This is especially relevant when
				// the input path is something other than a file path, such as a URL.
				outputPath = sanitizeFilePathForVirtualModulePath(outputPath)
				if windowsVolumeLabel != "" {
					outputPath = windowsVolumeLabel + outputPath
				}
				outputPathWasAutoGenerated = true

				// Strip the file extension from the output path if there is one so the
				// "out extension" setting is used instead
				if last := strings.LastIndexAny(outputPath, "/.\\"); last != -1 && outputPath[last] == '.' {
					outputPath = outputPath[:last]
				}
			}

			entryMetas = append(entryMetas, graph.EntryPoint{
				OutputPath:                 outputPath,
				SourceIndex:                sourceIndex,
				OutputPathWasAutoGenerated: outputPathWasAutoGenerated,
			})
		}
	}

	// Turn all automatically-generated output paths into absolute paths
	for i := range entryMetas {
		entryPoint := &entryMetas[i]
		if entryPoint.OutputPathWasAutoGenerated && !s.fs.IsAbs(entryPoint.OutputPath) {
			entryPoint.OutputPath = s.fs.Join(entryPointAbsResolveDir, entryPoint.OutputPath)
		}
	}

	// Automatically compute "outbase" if it wasn't provided
	if s.options.AbsOutputBase == "" {
		s.options.AbsOutputBase = lowestCommonAncestorDirectory(s.fs, entryMetas)
		if s.options.AbsOutputBase == "" {
			s.options.AbsOutputBase = entryPointAbsResolveDir
		}
	}

	// Turn all output paths back into relative paths, but this time relative to
	// the "outbase" value we computed above
	for i := range entryMetas {
		entryPoint := &entryMetas[i]
		if s.fs.IsAbs(entryPoint.OutputPath) {
			if !entryPoint.OutputPathWasAutoGenerated {
				// If an explicit absolute output path was specified, use the path
				// relative to the "outdir" directory
				if relPath, ok := s.fs.Rel(s.options.AbsOutputDir, entryPoint.OutputPath); ok {
					entryPoint.OutputPath = relPath
				}
			} else {
				// Otherwise if the absolute output path was derived from the input
				// path, use the path relative to the "outbase" directory
				if relPath, ok := s.fs.Rel(s.options.AbsOutputBase, entryPoint.OutputPath); ok {
					entryPoint.OutputPath = relPath
				}
			}
		}
	}

	return entryMetas
}

func lowestCommonAncestorDirectory(fs fs.FS, entryPoints []graph.EntryPoint) string {
	// Ignore any explicitly-specified output paths
	absPaths := make([]string, 0, len(entryPoints))
	for _, entryPoint := range entryPoints {
		if entryPoint.OutputPathWasAutoGenerated {
			absPaths = append(absPaths, entryPoint.OutputPath)
		}
	}

	if len(absPaths) == 0 {
		return ""
	}

	lowestAbsDir := fs.Dir(absPaths[0])

	for _, absPath := range absPaths[1:] {
		absDir := fs.Dir(absPath)
		lastSlash := 0
		a := 0
		b := 0

		for {
			runeA, widthA := utf8.DecodeRuneInString(absDir[a:])
			runeB, widthB := utf8.DecodeRuneInString(lowestAbsDir[b:])
			boundaryA := widthA == 0 || runeA == '/' || runeA == '\\'
			boundaryB := widthB == 0 || runeB == '/' || runeB == '\\'

			if boundaryA && boundaryB {
				if widthA == 0 || widthB == 0 {
					// Truncate to the smaller path if one path is a prefix of the other
					lowestAbsDir = absDir[:a]
					break
				} else {
					// Track the longest common directory so far
					lastSlash = a
				}
			} else if boundaryA != boundaryB || unicode.ToLower(runeA) != unicode.ToLower(runeB) {
				// If both paths are different at this point, stop and set the lowest so
				// far to the common parent directory. Compare using a case-insensitive
				// comparison to handle paths on Windows.
				lowestAbsDir = absDir[:lastSlash]
				break
			}

			a += widthA
			b += widthB
		}
	}

	return lowestAbsDir
}

func (s *scanner) scanAllDependencies() {
	s.timer.Begin("Scan all dependencies")
	defer s.timer.End("Scan all dependencies")

	// Continue scanning until all dependencies have been discovered
	for s.remaining > 0 {
		result := <-s.resultChannel
		s.remaining--
		if !result.ok {
			continue
		}

		// Don't try to resolve paths if we're not bundling
		if s.options.Mode == config.ModeBundle {
			records := *result.file.inputFile.Repr.ImportRecords()
			for importRecordIndex := range records {
				record := &records[importRecordIndex]

				if record.IsDynamicExpression {
					continue
				}

				// Skip this import record if the previous resolver call failed
				resolveResult := result.resolveResults[importRecordIndex]
				if resolveResult == nil {
					continue
				}

				path := resolveResult.PathPair.Primary
				if !resolveResult.IsExternal {
					// Handle a path within the bundle
					sourceIndex := s.maybeParseFile(*resolveResult, s.res.PrettyPath(path),
						&result.file.inputFile.Source, record.Range, resolveResult.PluginData, inputKindNormal, nil)
					record.SourceIndex = ast.MakeIndex32(sourceIndex)
				} else {
					// If the path to the external module is relative to the source
					// file, rewrite the path to be relative to the working directory
					if path.Namespace == "file" {
						if relPath, ok := s.fs.Rel(s.options.AbsOutputDir, path.Text); ok {
							// Prevent issues with path separators being different on Windows
							relPath = strings.ReplaceAll(relPath, "\\", "/")
							if resolver.IsPackagePath(relPath) {
								relPath = "./" + relPath
							}
							record.Path.Text = relPath
						} else {
							record.Path = path
						}
					} else {
						record.Path = path
					}
				}
			}
		}

		s.results[result.file.inputFile.Source.Index] = result
	}
}

func (s *scanner) processScannedFiles() []scannerFile {
	s.timer.Begin("Process scanned files")
	defer s.timer.End("Process scanned files")

	// Now that all files have been scanned, process the final file import records
	for i, result := range s.results {
		if !result.ok {
			continue
		}

		sb := strings.Builder{}
		isFirstImport := true

		// Begin the metadata chunk
		if s.options.NeedsMetafile {
			sb.Write(js_printer.QuoteForJSON(result.file.inputFile.Source.PrettyPath, s.options.ASCIIOnly))
			sb.WriteString(fmt.Sprintf(": {\n      \"bytes\": %d,\n      \"imports\": [", len(result.file.inputFile.Source.Contents)))
		}

		// Don't try to resolve paths if we're not bundling
		if s.options.Mode == config.ModeBundle {
			records := *result.file.inputFile.Repr.ImportRecords()
			tracker := logger.MakeLineColumnTracker(&result.file.inputFile.Source)

			for importRecordIndex := range records {
				record := &records[importRecordIndex]

				if record.IsDynamicExpression {
					continue
				}

				// Skip this import record if the previous resolver call failed
				resolveResult := result.resolveResults[importRecordIndex]
				if resolveResult == nil || !record.SourceIndex.IsValid() {
					continue
				}

				// Now that all files have been scanned, look for packages that are imported
				// both with "import" and "require". Rewrite any imports that reference the
				// "module" package.json field to the "main" package.json field instead.
				//
				// This attempts to automatically avoid the "dual package hazard" where a
				// package has both a CommonJS module version and an ECMAScript module
				// version and exports a non-object in CommonJS (often a function). If we
				// pick the "module" field and the package is imported with "require" then
				// code expecting a function will crash.
				if resolveResult.PathPair.HasSecondary() {
					secondaryKey := resolveResult.PathPair.Secondary
					if secondaryKey.Namespace == "file" {
						secondaryKey.Text = lowerCaseAbsPathForWindows(secondaryKey.Text)
					}
					if secondarySourceIndex, ok := s.visited[secondaryKey]; ok {
						record.SourceIndex = ast.MakeIndex32(secondarySourceIndex)
					}
				}

				// Generate metadata about each import
				if s.options.NeedsMetafile {
					if isFirstImport {
						isFirstImport = false
						sb.WriteString("\n        ")
					} else {
						sb.WriteString(",\n        ")
					}
					sb.WriteString(fmt.Sprintf("{\n          \"path\": %s,\n          \"kind\": %s\n        }",
						js_printer.QuoteForJSON(s.results[record.SourceIndex.GetIndex()].file.inputFile.Source.PrettyPath, s.options.ASCIIOnly),
						js_printer.QuoteForJSON(record.Kind.StringForMetafile(), s.options.ASCIIOnly)))
				}

				switch record.Kind {
				case ast.ImportAt, ast.ImportAtConditional:
					// Using a JavaScript file with CSS "@import" is not allowed
					otherFile := &s.results[record.SourceIndex.GetIndex()].file
					if _, ok := otherFile.inputFile.Repr.(*graph.JSRepr); ok {
						s.log.AddRangeError(&tracker, record.Range,
							fmt.Sprintf("Cannot import %q into a CSS file", otherFile.inputFile.Source.PrettyPath))
					} else if record.Kind == ast.ImportAtConditional {
						s.log.AddRangeError(&tracker, record.Range,
							"Bundling with conditional \"@import\" rules is not currently supported")
					}

				case ast.ImportURL:
					// Using a JavaScript or CSS file with CSS "url()" is not allowed
					otherFile := &s.results[record.SourceIndex.GetIndex()].file
					switch otherRepr := otherFile.inputFile.Repr.(type) {
					case *graph.CSSRepr:
						s.log.AddRangeError(&tracker, record.Range,
							fmt.Sprintf("Cannot use %q as a URL", otherFile.inputFile.Source.PrettyPath))

					case *graph.JSRepr:
						if otherRepr.AST.URLForCSS == "" {
							s.log.AddRangeError(&tracker, record.Range,
								fmt.Sprintf("Cannot use %q as a URL", otherFile.inputFile.Source.PrettyPath))
						}
					}
				}

				// If an import from a JavaScript file targets a CSS file, generate a
				// JavaScript stub to ensure that JavaScript files only ever import
				// other JavaScript files.
				if _, ok := result.file.inputFile.Repr.(*graph.JSRepr); ok {
					otherFile := &s.results[record.SourceIndex.GetIndex()].file
					if css, ok := otherFile.inputFile.Repr.(*graph.CSSRepr); ok {
						if s.options.WriteToStdout {
							s.log.AddRangeError(&tracker, record.Range,
								fmt.Sprintf("Cannot import %q into a JavaScript file without an output path configured", otherFile.inputFile.Source.PrettyPath))
						} else if !css.JSSourceIndex.IsValid() {
							stubKey := otherFile.inputFile.Source.KeyPath
							if stubKey.Namespace == "file" {
								stubKey.Text = lowerCaseAbsPathForWindows(stubKey.Text)
							}
							sourceIndex := s.allocateSourceIndex(stubKey, cache.SourceIndexJSStubForCSS)
							source := logger.Source{
								Index:      sourceIndex,
								PrettyPath: otherFile.inputFile.Source.PrettyPath,
							}
							s.results[sourceIndex] = parseResult{
								file: scannerFile{
									inputFile: graph.InputFile{
										Source: source,
										Repr: &graph.JSRepr{
											AST: js_parser.LazyExportAST(s.log, source,
												js_parser.OptionsFromConfig(&s.options), js_ast.Expr{Data: &js_ast.EObject{}}, ""),
											CSSSourceIndex: ast.MakeIndex32(record.SourceIndex.GetIndex()),
										},
									},
								},
								ok: true,
							}
							css.JSSourceIndex = ast.MakeIndex32(sourceIndex)
						}
						record.SourceIndex = css.JSSourceIndex
						if !css.JSSourceIndex.IsValid() {
							continue
						}
					}
				}

				// Warn about this import if it's a bare import statement without any
				// imported names (i.e. a side-effect-only import) and the module has
				// been marked as having no side effects.
				//
				// Except don't do this if this file is inside "node_modules" since
				// it's a bug in the package and the user won't be able to do anything
				// about it. Note that this can result in esbuild silently generating
				// broken code. If this actually happens for people, it's probably worth
				// re-enabling the warning about code inside "node_modules".
				if record.WasOriginallyBareImport && !s.options.IgnoreDCEAnnotations &&
					!helpers.IsInsideNodeModules(result.file.inputFile.Source.KeyPath.Text) {
					if otherModule := &s.results[record.SourceIndex.GetIndex()].file.inputFile; otherModule.SideEffects.Kind != graph.HasSideEffects &&
						// Do not warn if this is from a plugin, since removing the import
						// would cause the plugin to not run, and running a plugin is a side
						// effect.
						otherModule.SideEffects.Kind != graph.NoSideEffects_PureData_FromPlugin {
						var notes []logger.MsgData
						if data := otherModule.SideEffects.Data; data != nil {
							var text string
							if data.IsSideEffectsArrayInJSON {
								text = "It was excluded from the \"sideEffects\" array in the enclosing \"package.json\" file"
							} else {
								text = "\"sideEffects\" is false in the enclosing \"package.json\" file"
							}
							tracker := logger.MakeLineColumnTracker(data.Source)
							notes = append(notes, logger.RangeData(&tracker, data.Range, text))
						}
						s.log.AddRangeWarningWithNotes(&tracker, record.Range,
							fmt.Sprintf("Ignoring this import because %q was marked as having no side effects",
								otherModule.Source.PrettyPath), notes)
					}
				}
			}
		}

		// End the metadata chunk
		if s.options.NeedsMetafile {
			if !isFirstImport {
				sb.WriteString("\n      ")
			}
			sb.WriteString("]\n    }")
		}

		s.results[i].file.jsonMetadataChunk = sb.String()
	}

	// The linker operates on an array of files, so construct that now. This
	// can't be constructed earlier because we generate new parse results for
	// JavaScript stub files for CSS imports above.
	files := make([]scannerFile, len(s.results))
	for sourceIndex := range s.results {
		if result := &s.results[sourceIndex]; result.ok {
			s.validateTLA(uint32(sourceIndex))
			files[sourceIndex] = result.file
		}
	}
	return files
}

func (s *scanner) validateTLA(sourceIndex uint32) tlaCheck {
	result := &s.results[sourceIndex]

	if result.ok && result.tlaCheck.depth == 0 {
		if repr, ok := result.file.inputFile.Repr.(*graph.JSRepr); ok {
			result.tlaCheck.depth = 1
			if repr.AST.TopLevelAwaitKeyword.Len > 0 {
				result.tlaCheck.parent = ast.MakeIndex32(sourceIndex)
			}

			for importRecordIndex, record := range repr.AST.ImportRecords {
				if record.IsDynamicExpression {
					continue
				}

				if record.SourceIndex.IsValid() && (record.Kind == ast.ImportRequire || record.Kind == ast.ImportStmt) {
					parent := s.validateTLA(record.SourceIndex.GetIndex())
					if !parent.parent.IsValid() {
						continue
					}

					// Follow any import chains
					if record.Kind == ast.ImportStmt && (!result.tlaCheck.parent.IsValid() || parent.depth < result.tlaCheck.depth) {
						result.tlaCheck.depth = parent.depth + 1
						result.tlaCheck.parent = record.SourceIndex
						result.tlaCheck.importRecordIndex = uint32(importRecordIndex)
						continue
					}

					// Require of a top-level await chain is forbidden
					if record.Kind == ast.ImportRequire {
						var notes []logger.MsgData
						var tlaPrettyPath string
						otherSourceIndex := record.SourceIndex.GetIndex()

						// Build up a chain of relevant notes for all of the imports
						for {
							parentResult := &s.results[otherSourceIndex]
							parentRepr := parentResult.file.inputFile.Repr.(*graph.JSRepr)

							if parentRepr.AST.TopLevelAwaitKeyword.Len > 0 {
								tlaPrettyPath = parentResult.file.inputFile.Source.PrettyPath
								tracker := logger.MakeLineColumnTracker(&parentResult.file.inputFile.Source)
								notes = append(notes, logger.RangeData(&tracker, parentRepr.AST.TopLevelAwaitKeyword,
									fmt.Sprintf("The top-level await in %q is here", tlaPrettyPath)))
								break
							}

							if !parentResult.tlaCheck.parent.IsValid() {
								notes = append(notes, logger.MsgData{Text: "unexpected invalid index"})
								break
							}

							otherSourceIndex = parentResult.tlaCheck.parent.GetIndex()

							tracker := logger.MakeLineColumnTracker(&parentResult.file.inputFile.Source)
							notes = append(notes, logger.RangeData(&tracker,
								parentRepr.AST.ImportRecords[parent.importRecordIndex].Range,
								fmt.Sprintf("The file %q imports the file %q here",
									parentResult.file.inputFile.Source.PrettyPath, s.results[otherSourceIndex].file.inputFile.Source.PrettyPath)))
						}

						var text string
						importedPrettyPath := s.results[record.SourceIndex.GetIndex()].file.inputFile.Source.PrettyPath

						if importedPrettyPath == tlaPrettyPath {
							text = fmt.Sprintf("This require call is not allowed because the imported file %q contains a top-level await",
								importedPrettyPath)
						} else {
							text = fmt.Sprintf("This require call is not allowed because the transitive dependency %q contains a top-level await",
								tlaPrettyPath)
						}

						tracker := logger.MakeLineColumnTracker(&result.file.inputFile.Source)
						s.log.AddRangeErrorWithNotes(&tracker, record.Range, text, notes)
					}
				}
			}

			// Make sure that if we wrap this module in a closure, the closure is also
			// async. This happens when you call "import()" on this module and code
			// splitting is off.
			if result.tlaCheck.parent.IsValid() {
				repr.Meta.IsAsyncOrHasAsyncDependency = true
			}
		}
	}

	return result.tlaCheck
}

func DefaultExtensionToLoaderMap() map[string]config.Loader {
	return map[string]config.Loader{
		".js":   config.LoaderJS,
		".mjs":  config.LoaderJS,
		".cjs":  config.LoaderJS,
		".jsx":  config.LoaderJSX,
		".ts":   config.LoaderTS,
		".tsx":  config.LoaderTSX,
		".css":  config.LoaderCSS,
		".json": config.LoaderJSON,
		".txt":  config.LoaderText,
	}
}

func applyOptionDefaults(options *config.Options) {
	if options.ExtensionToLoader == nil {
		options.ExtensionToLoader = DefaultExtensionToLoaderMap()
	}
	if options.OutputExtensionJS == "" {
		options.OutputExtensionJS = ".js"
	}
	if options.OutputExtensionCSS == "" {
		options.OutputExtensionCSS = ".css"
	}

	// Configure default path templates
	if len(options.EntryPathTemplate) == 0 {
		options.EntryPathTemplate = []config.PathTemplate{
			{Data: "./", Placeholder: config.DirPlaceholder},
			{Data: "/", Placeholder: config.NamePlaceholder},
		}
	}
	if len(options.ChunkPathTemplate) == 0 {
		options.ChunkPathTemplate = []config.PathTemplate{
			{Data: "./", Placeholder: config.NamePlaceholder},
			{Data: "-", Placeholder: config.HashPlaceholder},
		}
	}
	if len(options.AssetPathTemplate) == 0 {
		options.AssetPathTemplate = []config.PathTemplate{
			{Data: "./", Placeholder: config.NamePlaceholder},
			{Data: "-", Placeholder: config.HashPlaceholder},
		}
	}
<<<<<<< HEAD
	if len(options.DynamicImportPathTemplate) == 0 {
		options.DynamicImportPathTemplate = []config.PathTemplate{
			{Data: "./", Placeholder: config.NamePlaceholder},
			{Data: "-", Placeholder: config.HashPlaceholder},
		}
	}
=======

	options.ProfilerNames = !options.MinifyIdentifiers
>>>>>>> 970a1c7c
}

func (b *Bundle) Compile(log logger.Log, options config.Options, timer *helpers.Timer) ([]graph.OutputFile, string) {
	timer.Begin("Compile phase")
	defer timer.End("Compile phase")

	applyOptionDefaults(&options)

	// The format can't be "preserve" while bundling
	if options.Mode == config.ModeBundle && options.OutputFormat == config.FormatPreserve {
		options.OutputFormat = config.FormatESModule
	}

	files := make([]graph.InputFile, len(b.files))
	for i, file := range b.files {
		files[i] = file.inputFile
	}

	// Get the base path from the options or choose the lowest common ancestor of all entry points
	allReachableFiles := findReachableFiles(files, b.entryPoints)

	// Compute source map data in parallel with linking
	timer.Begin("Spawn source map tasks")
	dataForSourceMaps := b.computeDataForSourceMapsInParallel(&options, allReachableFiles)
	timer.End("Spawn source map tasks")

	var resultGroups [][]graph.OutputFile
	if options.CodeSplitting || len(b.entryPoints) == 1 {
		// If code splitting is enabled or if there's only one entry point, link all entry points together
		resultGroups = [][]graph.OutputFile{link(&options, timer, log, b.fs, b.res, files, b.entryPoints, allReachableFiles, dataForSourceMaps)}
	} else {
		// Otherwise, link each entry point with the runtime file separately
		waitGroup := sync.WaitGroup{}
		resultGroups = make([][]graph.OutputFile, len(b.entryPoints))
		for i, entryPoint := range b.entryPoints {
			waitGroup.Add(1)
			go func(i int, entryPoint graph.EntryPoint) {
				entryPoints := []graph.EntryPoint{entryPoint}
				forked := timer.Fork()
				reachableFiles := findReachableFiles(files, entryPoints)
				resultGroups[i] = link(&options, forked, log, b.fs, b.res, files, entryPoints, reachableFiles, dataForSourceMaps)
				timer.Join(forked)
				waitGroup.Done()
			}(i, entryPoint)
		}
		waitGroup.Wait()
	}

	// Join the results in entry point order for determinism
	var outputFiles []graph.OutputFile
	for _, group := range resultGroups {
		outputFiles = append(outputFiles, group...)
	}

	// Also generate the metadata file if necessary
	var metafileJSON string
	if options.NeedsMetafile {
		timer.Begin("Generate metadata JSON")
		metafileJSON = b.generateMetadataJSON(outputFiles, allReachableFiles, options.ASCIIOnly)
		timer.End("Generate metadata JSON")
	}

	if !options.WriteToStdout {
		// Make sure an output file never overwrites an input file
		if !options.AllowOverwrite {
			sourceAbsPaths := make(map[string]uint32)
			for _, sourceIndex := range allReachableFiles {
				keyPath := b.files[sourceIndex].inputFile.Source.KeyPath
				if keyPath.Namespace == "file" {
					lowerAbsPath := lowerCaseAbsPathForWindows(keyPath.Text)
					sourceAbsPaths[lowerAbsPath] = sourceIndex
				}
			}
			for _, outputFile := range outputFiles {
				lowerAbsPath := lowerCaseAbsPathForWindows(outputFile.AbsPath)
				if sourceIndex, ok := sourceAbsPaths[lowerAbsPath]; ok {
					hint := ""
					switch logger.API {
					case logger.CLIAPI:
						hint = " (use \"--allow-overwrite\" to allow this)"
					case logger.JSAPI:
						hint = " (use \"allowOverwrite: true\" to allow this)"
					case logger.GoAPI:
						hint = " (use \"AllowOverwrite: true\" to allow this)"
					}
					log.AddError(nil, logger.Loc{},
						fmt.Sprintf("Refusing to overwrite input file %q%s",
							b.files[sourceIndex].inputFile.Source.PrettyPath, hint))
				}
			}
		}

		// Make sure an output file never overwrites another output file. This
		// is almost certainly unintentional and would otherwise happen silently.
		//
		// Make an exception for files that have identical contents. In that case
		// the duplicate is just silently filtered out. This can happen with the
		// "file" loader, for example.
		outputFileMap := make(map[string][]byte)
		end := 0
		for _, outputFile := range outputFiles {
			lowerAbsPath := lowerCaseAbsPathForWindows(outputFile.AbsPath)
			contents, ok := outputFileMap[lowerAbsPath]

			// If this isn't a duplicate, keep the output file
			if !ok {
				outputFileMap[lowerAbsPath] = outputFile.Contents
				outputFiles[end] = outputFile
				end++
				continue
			}

			// If the names and contents are both the same, only keep the first one
			if bytes.Equal(contents, outputFile.Contents) {
				continue
			}

			// Otherwise, generate an error
			outputPath := outputFile.AbsPath
			if relPath, ok := b.fs.Rel(b.fs.Cwd(), outputPath); ok {
				outputPath = relPath
			}
			log.AddError(nil, logger.Loc{}, "Two output files share the same path but have different contents: "+outputPath)
		}
		outputFiles = outputFiles[:end]
	}

	return outputFiles, metafileJSON
}

// Find all files reachable from all entry points. This order should be
// deterministic given that the entry point order is deterministic, since the
// returned order is the postorder of the graph traversal and import record
// order within a given file is deterministic.
func findReachableFiles(files []graph.InputFile, entryPoints []graph.EntryPoint) []uint32 {
	visited := make(map[uint32]bool)
	var order []uint32
	var visit func(uint32)

	// Include this file and all files it imports
	visit = func(sourceIndex uint32) {
		if !visited[sourceIndex] {
			visited[sourceIndex] = true
			file := &files[sourceIndex]
			if repr, ok := file.Repr.(*graph.JSRepr); ok && repr.CSSSourceIndex.IsValid() {
				visit(repr.CSSSourceIndex.GetIndex())
			}
			for _, record := range *file.Repr.ImportRecords() {
				if record.SourceIndex.IsValid() && !record.IsDynamicExpression {
					visit(record.SourceIndex.GetIndex())
				}
			}

			// Each file must come after its dependencies
			order = append(order, sourceIndex)
		}
	}

	// The runtime is always included in case it's needed
	visit(runtime.SourceIndex)

	// Include all files reachable from any entry point
	for _, entryPoint := range entryPoints {
		visit(entryPoint.SourceIndex)
	}

	return order
}

// This is done in parallel with linking because linking is a mostly serial
// phase and there are extra resources for parallelism. This could also be done
// during parsing but that would slow down parsing and delay the start of the
// linking phase, which then delays the whole bundling process.
//
// However, doing this during parsing would allow it to be cached along with
// the parsed ASTs which would then speed up incremental builds. In the future
// it could be good to optionally have this be computed during the parsing
// phase when incremental builds are active but otherwise still have it be
// computed during linking for optimal speed during non-incremental builds.
func (b *Bundle) computeDataForSourceMapsInParallel(options *config.Options, reachableFiles []uint32) func() []dataForSourceMap {
	if options.SourceMap == config.SourceMapNone {
		return func() []dataForSourceMap {
			return nil
		}
	}

	var waitGroup sync.WaitGroup
	results := make([]dataForSourceMap, len(b.files))

	for _, sourceIndex := range reachableFiles {
		if f := &b.files[sourceIndex]; f.inputFile.Loader.CanHaveSourceMap() {
			if repr, ok := f.inputFile.Repr.(*graph.JSRepr); ok {
				waitGroup.Add(1)
				go func(sourceIndex uint32, f *scannerFile, repr *graph.JSRepr) {
					result := &results[sourceIndex]
					result.lineOffsetTables = js_printer.GenerateLineOffsetTables(f.inputFile.Source.Contents, repr.AST.ApproximateLineCount)
					sm := f.inputFile.InputSourceMap
					if !options.ExcludeSourcesContent {
						if sm == nil {
							// Simple case: no nested source map
							result.quotedContents = [][]byte{js_printer.QuoteForJSON(f.inputFile.Source.Contents, options.ASCIIOnly)}
						} else {
							// Complex case: nested source map
							result.quotedContents = make([][]byte, len(sm.Sources))
							nullContents := []byte("null")
							for i := range sm.Sources {
								// Missing contents become a "null" literal
								quotedContents := nullContents
								if i < len(sm.SourcesContent) {
									if value := sm.SourcesContent[i]; value.Quoted != "" {
										if options.ASCIIOnly && !isASCIIOnly(value.Quoted) {
											// Re-quote non-ASCII values if output is ASCII-only
											quotedContents = js_printer.QuoteForJSON(js_lexer.UTF16ToString(value.Value), options.ASCIIOnly)
										} else {
											// Otherwise just use the value directly from the input file
											quotedContents = []byte(value.Quoted)
										}
									}
								}
								result.quotedContents[i] = quotedContents
							}
						}
					}
					waitGroup.Done()
				}(sourceIndex, f, repr)
			}
		}
	}

	return func() []dataForSourceMap {
		waitGroup.Wait()
		return results
	}
}

func (b *Bundle) generateMetadataJSON(results []graph.OutputFile, allReachableFiles []uint32, asciiOnly bool) string {
	sb := strings.Builder{}
	sb.WriteString("{\n  \"inputs\": {")

	// Write inputs
	isFirst := true
	for _, sourceIndex := range allReachableFiles {
		if sourceIndex == runtime.SourceIndex {
			continue
		}
		if file := &b.files[sourceIndex]; len(file.jsonMetadataChunk) > 0 {
			if isFirst {
				isFirst = false
				sb.WriteString("\n    ")
			} else {
				sb.WriteString(",\n    ")
			}
			sb.WriteString(file.jsonMetadataChunk)
		}
	}

	sb.WriteString("\n  },\n  \"outputs\": {")

	// Write outputs
	isFirst = true
	paths := make(map[string]bool)
	for _, result := range results {
		if len(result.JSONMetadataChunk) > 0 {
			path := b.res.PrettyPath(logger.Path{Text: result.AbsPath, Namespace: "file"})
			if paths[path] {
				// Don't write out the same path twice (can happen with the "file" loader)
				continue
			}
			if isFirst {
				isFirst = false
				sb.WriteString("\n    ")
			} else {
				sb.WriteString(",\n    ")
			}
			paths[path] = true
			sb.WriteString(fmt.Sprintf("%s: ", js_printer.QuoteForJSON(path, asciiOnly)))
			sb.WriteString(result.JSONMetadataChunk)
		}
	}

	sb.WriteString("\n  }\n}\n")
	return sb.String()
}

type runtimeCacheKey struct {
	MangleSyntax      bool
	MinifyIdentifiers bool
	ProfilerNames     bool
	ES6               bool
	Platform          config.Platform
}

type definesCacheKey struct {
	platform      config.Platform
	profilerNames bool
}

type runtimeCache struct {
	astMutex sync.Mutex
	astMap   map[runtimeCacheKey]js_ast.AST

	definesMutex sync.Mutex
	definesMap   map[definesCacheKey]*config.ProcessedDefines
}

var globalRuntimeCache runtimeCache

func (cache *runtimeCache) parseRuntime(options *config.Options) (source logger.Source, runtimeAST js_ast.AST, ok bool) {
	key := runtimeCacheKey{
		// All configuration options that the runtime code depends on must go here
		MangleSyntax:      options.MangleSyntax,
		MinifyIdentifiers: options.MinifyIdentifiers,
		ProfilerNames:     options.ProfilerNames,
		Platform:          options.Platform,
		ES6:               runtime.CanUseES6(options.UnsupportedJSFeatures),
	}

	// Determine which source to use
	if key.ES6 {
		source = runtime.ES6Source
	} else {
		source = runtime.ES5Source
	}

	// Cache hit?
	(func() {
		cache.astMutex.Lock()
		defer cache.astMutex.Unlock()
		if cache.astMap != nil {
			runtimeAST, ok = cache.astMap[key]
		}
	})()
	if ok {
		return
	}

	// Cache miss
	var constraint int
	if key.ES6 {
		constraint = 2015
	} else {
		constraint = 5
	}
	log := logger.NewDeferLog(logger.DeferLogAll)
	runtimeAST, ok = js_parser.Parse(log, source, js_parser.OptionsFromConfig(&config.Options{
		// These configuration options must only depend on the key
		MangleSyntax:      key.MangleSyntax,
		MinifyIdentifiers: key.MinifyIdentifiers,
		Platform:          key.Platform,
		Defines: cache.processedDefines(definesCacheKey{
			platform:      key.Platform,
			profilerNames: key.ProfilerNames,
		}),
		UnsupportedJSFeatures: compat.UnsupportedJSFeatures(
			map[compat.Engine][]int{compat.ES: {constraint}}),

		// Always do tree shaking for the runtime because we never want to
		// include unnecessary runtime code
		Mode: config.ModeBundle,
	}))
	if log.HasErrors() {
		msgs := "Internal error: failed to parse runtime:\n"
		for _, msg := range log.Done() {
			msgs += msg.String(logger.OutputOptions{}, logger.TerminalInfo{})
		}
		panic(msgs[:len(msgs)-1])
	}

	// Cache for next time
	if ok {
		cache.astMutex.Lock()
		defer cache.astMutex.Unlock()
		if cache.astMap == nil {
			cache.astMap = make(map[runtimeCacheKey]js_ast.AST)
		}
		cache.astMap[key] = runtimeAST
	}
	return
}

func (cache *runtimeCache) processedDefines(key definesCacheKey) (defines *config.ProcessedDefines) {
	ok := false

	// Cache hit?
	(func() {
		cache.definesMutex.Lock()
		defer cache.definesMutex.Unlock()
		if cache.definesMap != nil {
			defines, ok = cache.definesMap[key]
		}
	})()
	if ok {
		return
	}

	// Cache miss
	var platform string
	switch key.platform {
	case config.PlatformBrowser:
		platform = "browser"
	case config.PlatformNode:
		platform = "node"
	case config.PlatformNeutral:
		platform = "neutral"
	}
	result := config.ProcessDefines(map[string]config.DefineData{
		"__platform": {
			DefineFunc: func(config.DefineArgs) js_ast.E {
				return &js_ast.EString{Value: js_lexer.StringToUTF16(platform)}
			},
		},
		"__profiler": {
			DefineFunc: func(da config.DefineArgs) js_ast.E {
				return &js_ast.EBoolean{Value: key.profilerNames}
			},
		},
	})
	defines = &result

	// Cache for next time
	cache.definesMutex.Lock()
	defer cache.definesMutex.Unlock()
	if cache.definesMap == nil {
		cache.definesMap = make(map[definesCacheKey]*config.ProcessedDefines)
	}
	cache.definesMap[key] = defines
	return
}<|MERGE_RESOLUTION|>--- conflicted
+++ resolved
@@ -2018,17 +2018,14 @@
 			{Data: "-", Placeholder: config.HashPlaceholder},
 		}
 	}
-<<<<<<< HEAD
 	if len(options.DynamicImportPathTemplate) == 0 {
 		options.DynamicImportPathTemplate = []config.PathTemplate{
 			{Data: "./", Placeholder: config.NamePlaceholder},
 			{Data: "-", Placeholder: config.HashPlaceholder},
 		}
 	}
-=======
 
 	options.ProfilerNames = !options.MinifyIdentifiers
->>>>>>> 970a1c7c
 }
 
 func (b *Bundle) Compile(log logger.Log, options config.Options, timer *helpers.Timer) ([]graph.OutputFile, string) {
