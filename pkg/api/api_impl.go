package api

// This file implements most of the API. This includes the "Build", "Transform",
// "FormatMessages", and "AnalyzeMetafile" functions.

import (
	"bytes"
	"encoding/base64"
	"encoding/binary"
	"errors"
	"fmt"
	"io/ioutil"
	"math"
	"os"
	"path"
	"regexp"
	"sort"
	"strconv"
	"strings"
	"sync"
	"time"
	"unicode/utf8"

	"github.com/evanw/esbuild/internal/api_helpers"
	"github.com/evanw/esbuild/internal/ast"
	"github.com/evanw/esbuild/internal/bundler"
	"github.com/evanw/esbuild/internal/cache"
	"github.com/evanw/esbuild/internal/compat"
	"github.com/evanw/esbuild/internal/config"
	"github.com/evanw/esbuild/internal/css_ast"
	"github.com/evanw/esbuild/internal/fs"
	"github.com/evanw/esbuild/internal/graph"
	"github.com/evanw/esbuild/internal/helpers"
	"github.com/evanw/esbuild/internal/js_ast"
	"github.com/evanw/esbuild/internal/js_parser"
	"github.com/evanw/esbuild/internal/linker"
	"github.com/evanw/esbuild/internal/logger"
	"github.com/evanw/esbuild/internal/resolver"
	"github.com/evanw/esbuild/internal/xxhash"
)

func validatePathTemplate(template string) []config.PathTemplate {
	if template == "" {
		return nil
	}
	template = "./" + strings.ReplaceAll(template, "\\", "/")

	parts := make([]config.PathTemplate, 0, 4)
	search := 0

	// Split by placeholders
	for search < len(template) {
		// Jump to the next "["
		if found := strings.IndexByte(template[search:], '['); found == -1 {
			break
		} else {
			search += found
		}
		head, tail := template[:search], template[search:]
		placeholder := config.NoPlaceholder

		// Check for a placeholder
		switch {
		case strings.HasPrefix(tail, "[dir]"):
			placeholder = config.DirPlaceholder
			search += len("[dir]")

		case strings.HasPrefix(tail, "[name]"):
			placeholder = config.NamePlaceholder
			search += len("[name]")

		case strings.HasPrefix(tail, "[hash]"):
			placeholder = config.HashPlaceholder
			search += len("[hash]")

		case strings.HasPrefix(tail, "[ext]"):
			placeholder = config.ExtPlaceholder
			search += len("[ext]")

		default:
			// Skip past the "[" so we don't find it again
			search++
			continue
		}

		// Add a part for everything up to and including this placeholder
		parts = append(parts, config.PathTemplate{
			Data:        head,
			Placeholder: placeholder,
		})

		// Reset the search after this placeholder
		template = template[search:]
		search = 0
	}

	// Append any remaining data as a part without a placeholder
	if search < len(template) {
		parts = append(parts, config.PathTemplate{
			Data:        template,
			Placeholder: config.NoPlaceholder,
		})
	}

	return parts
}

func validatePlatform(value Platform) config.Platform {
	switch value {
	case PlatformDefault, PlatformBrowser:
		return config.PlatformBrowser
	case PlatformNode:
		return config.PlatformNode
	case PlatformNeutral:
		return config.PlatformNeutral
	default:
		panic("Invalid platform")
	}
}

func validateFormat(value Format) config.Format {
	switch value {
	case FormatDefault:
		return config.FormatPreserve
	case FormatIIFE:
		return config.FormatIIFE
	case FormatCommonJS:
		return config.FormatCommonJS
	case FormatESModule:
		return config.FormatESModule
	default:
		panic("Invalid format")
	}
}

func validateSourceMap(value SourceMap) config.SourceMap {
	switch value {
	case SourceMapNone:
		return config.SourceMapNone
	case SourceMapLinked:
		return config.SourceMapLinkedWithComment
	case SourceMapInline:
		return config.SourceMapInline
	case SourceMapExternal:
		return config.SourceMapExternalWithoutComment
	case SourceMapInlineAndExternal:
		return config.SourceMapInlineAndExternal
	default:
		panic("Invalid source map")
	}
}

func validateLegalComments(value LegalComments, bundle bool) config.LegalComments {
	switch value {
	case LegalCommentsDefault:
		if bundle {
			return config.LegalCommentsEndOfFile
		} else {
			return config.LegalCommentsInline
		}
	case LegalCommentsNone:
		return config.LegalCommentsNone
	case LegalCommentsInline:
		return config.LegalCommentsInline
	case LegalCommentsEndOfFile:
		return config.LegalCommentsEndOfFile
	case LegalCommentsLinked:
		return config.LegalCommentsLinkedWithComment
	case LegalCommentsExternal:
		return config.LegalCommentsExternalWithoutComment
	default:
		panic("Invalid source map")
	}
}

func validateColor(value StderrColor) logger.UseColor {
	switch value {
	case ColorIfTerminal:
		return logger.ColorIfTerminal
	case ColorNever:
		return logger.ColorNever
	case ColorAlways:
		return logger.ColorAlways
	default:
		panic("Invalid color")
	}
}

func validateLogLevel(value LogLevel) logger.LogLevel {
	switch value {
	case LogLevelVerbose:
		return logger.LevelVerbose
	case LogLevelDebug:
		return logger.LevelDebug
	case LogLevelInfo:
		return logger.LevelInfo
	case LogLevelWarning:
		return logger.LevelWarning
	case LogLevelError:
		return logger.LevelError
	case LogLevelSilent:
		return logger.LevelSilent
	default:
		panic("Invalid log level")
	}
}

func validateASCIIOnly(value Charset) bool {
	switch value {
	case CharsetDefault, CharsetASCII:
		return true
	case CharsetUTF8:
		return false
	default:
		panic("Invalid charset")
	}
}

func validateExternalPackages(value Packages) bool {
	switch value {
	case PackagesDefault, PackagesBundle:
		return false
	case PackagesExternal:
		return true
	default:
		panic("Invalid packages")
	}
}

func validateTreeShaking(value TreeShaking, bundle bool, format Format) bool {
	switch value {
	case TreeShakingDefault:
		// If we're in an IIFE then there's no way to concatenate additional code
		// to the end of our output so we assume tree shaking is safe. And when
		// bundling we assume that tree shaking is safe because if you want to add
		// code to the bundle, you should be doing that by including it in the
		// bundle instead of concatenating it afterward, so we also assume tree
		// shaking is safe then. Otherwise we assume tree shaking is not safe.
		return bundle || format == FormatIIFE
	case TreeShakingFalse:
		return false
	case TreeShakingTrue:
		return true
	default:
		panic("Invalid tree shaking")
	}
}

func validateLoader(value Loader) config.Loader {
	switch value {
	case LoaderBase64:
		return config.LoaderBase64
	case LoaderBinary:
		return config.LoaderBinary
	case LoaderCopy:
		return config.LoaderCopy
	case LoaderCSS:
		return config.LoaderCSS
	case LoaderDataURL:
		return config.LoaderDataURL
	case LoaderDefault:
		return config.LoaderDefault
	case LoaderEmpty:
		return config.LoaderEmpty
	case LoaderFile:
		return config.LoaderFile
	case LoaderGlobalCSS:
		return config.LoaderGlobalCSS
	case LoaderJS:
		return config.LoaderJS
	case LoaderJSON:
		return config.LoaderJSON
	case LoaderJSX:
		return config.LoaderJSX
	case LoaderLocalCSS:
		return config.LoaderLocalCSS
	case LoaderNone:
		return config.LoaderNone
	case LoaderText:
		return config.LoaderText
	case LoaderTS:
		return config.LoaderTS
	case LoaderTSX:
		return config.LoaderTSX
	default:
		panic("Invalid loader")
	}
}

func extractPathStyle(absPaths AbsPaths, flag AbsPaths) logger.PathStyle {
	if (absPaths & flag) != 0 {
		return logger.AbsPath
	} else {
		return logger.RelPath
	}
}

var versionRegex = regexp.MustCompile(`^([0-9]+)(?:\.([0-9]+))?(?:\.([0-9]+))?(-[A-Za-z0-9]+(?:\.[A-Za-z0-9]+)*)?$`)

func validateFeatures(log logger.Log, target Target, engines []Engine) (compat.JSFeature, compat.CSSFeature, map[css_ast.D]compat.CSSPrefix, string) {
	if target == DefaultTarget && len(engines) == 0 {
		return 0, 0, nil, ""
	}

	constraints := make(map[compat.Engine]compat.Semver)
	targets := make([]string, 0, 1+len(engines))

	switch target {
	case ES5:
		constraints[compat.ES] = compat.Semver{Parts: []int{5}}
	case ES2015:
		constraints[compat.ES] = compat.Semver{Parts: []int{2015}}
	case ES2016:
		constraints[compat.ES] = compat.Semver{Parts: []int{2016}}
	case ES2017:
		constraints[compat.ES] = compat.Semver{Parts: []int{2017}}
	case ES2018:
		constraints[compat.ES] = compat.Semver{Parts: []int{2018}}
	case ES2019:
		constraints[compat.ES] = compat.Semver{Parts: []int{2019}}
	case ES2020:
		constraints[compat.ES] = compat.Semver{Parts: []int{2020}}
	case ES2021:
		constraints[compat.ES] = compat.Semver{Parts: []int{2021}}
	case ES2022:
		constraints[compat.ES] = compat.Semver{Parts: []int{2022}}
	case ES2023:
		constraints[compat.ES] = compat.Semver{Parts: []int{2023}}
	case ES2024:
		constraints[compat.ES] = compat.Semver{Parts: []int{2024}}
	case ESNext, DefaultTarget:
	default:
		panic("Invalid target")
	}

	for _, engine := range engines {
		if match := versionRegex.FindStringSubmatch(engine.Version); match != nil {
			if major, err := strconv.Atoi(match[1]); err == nil {
				parts := []int{major}
				if minor, err := strconv.Atoi(match[2]); err == nil {
					parts = append(parts, minor)
					if patch, err := strconv.Atoi(match[3]); err == nil {
						parts = append(parts, patch)
					}
				}
				constraints[convertEngineName(engine.Name)] = compat.Semver{
					Parts:      parts,
					PreRelease: match[4],
				}
				continue
			}
		}

		text := "All version numbers passed to esbuild must be in the format \"X\", \"X.Y\", or \"X.Y.Z\" where X, Y, and Z are non-negative integers."

		log.AddErrorWithNotes(nil, logger.Range{}, fmt.Sprintf("Invalid version: %q", engine.Version),
			[]logger.MsgData{{Text: text}})
	}

	for engine, version := range constraints {
		targets = append(targets, engine.String()+version.String())
	}
	if target == ESNext {
		targets = append(targets, "esnext")
	}

	sort.Strings(targets)
	targetEnv := helpers.StringArrayToQuotedCommaSeparatedString(targets)

	return compat.UnsupportedJSFeatures(constraints), compat.UnsupportedCSSFeatures(constraints), compat.CSSPrefixData(constraints), targetEnv
}

func validateSupported(log logger.Log, supported map[string]bool) (
	jsFeature compat.JSFeature,
	jsMask compat.JSFeature,
	cssFeature compat.CSSFeature,
	cssMask compat.CSSFeature,
) {
	for k, v := range supported {
		if js, ok := compat.StringToJSFeature[k]; ok {
			jsMask |= js
			if !v {
				jsFeature |= js
			}
		} else if css, ok := compat.StringToCSSFeature[k]; ok {
			cssMask |= css
			if !v {
				cssFeature |= css
			}
		} else {
			log.AddError(nil, logger.Range{}, fmt.Sprintf("%q is not a valid feature name for the \"supported\" setting", k))
		}
	}
	return
}

func validateGlobalName(log logger.Log, text string, path string) []string {
	if text != "" {
		source := logger.Source{
			KeyPath:     logger.Path{Text: path},
			PrettyPaths: logger.PrettyPaths{Abs: path, Rel: path},
			Contents:    text,
		}

		if result, ok := js_parser.ParseGlobalName(log, source); ok {
			return result
		}
	}

	return nil
}

func validateRegex(log logger.Log, what string, value string) *regexp.Regexp {
	if value == "" {
		return nil
	}
	regex, err := regexp.Compile(value)
	if err != nil {
		log.AddError(nil, logger.Range{},
			fmt.Sprintf("The %q setting is not a valid Go regular expression: %s", what, value))
		return nil
	}
	return regex
}

func validateExternals(log logger.Log, fs fs.FS, paths []string) config.ExternalSettings {
	result := config.ExternalSettings{
		PreResolve:  config.ExternalMatchers{Exact: make(map[string]bool)},
		PostResolve: config.ExternalMatchers{Exact: make(map[string]bool)},
	}

	for _, path := range paths {
		if index := strings.IndexByte(path, '*'); index != -1 {
			// Wildcard behavior
			if strings.ContainsRune(path[index+1:], '*') {
				log.AddError(nil, logger.Range{}, fmt.Sprintf("External path %q cannot have more than one \"*\" wildcard", path))
			} else {
				result.PreResolve.Patterns = append(result.PreResolve.Patterns, config.WildcardPattern{Prefix: path[:index], Suffix: path[index+1:]})
				if !resolver.IsPackagePath(path) {
					if absPath := validatePath(log, fs, path, "external path"); absPath != "" {
						if absIndex := strings.IndexByte(absPath, '*'); absIndex != -1 && !strings.ContainsRune(absPath[absIndex+1:], '*') {
							result.PostResolve.Patterns = append(result.PostResolve.Patterns, config.WildcardPattern{Prefix: absPath[:absIndex], Suffix: absPath[absIndex+1:]})
						}
					}
				}
			}
		} else {
			// Non-wildcard behavior
			result.PreResolve.Exact[path] = true
			if resolver.IsPackagePath(path) {
				result.PreResolve.Patterns = append(result.PreResolve.Patterns, config.WildcardPattern{Prefix: path + "/"})
			} else if absPath := validatePath(log, fs, path, "external path"); absPath != "" {
				result.PostResolve.Exact[absPath] = true
			}
		}
	}

	return result
}

func validateAlias(log logger.Log, fs fs.FS, alias map[string]string) map[string]string {
	valid := make(map[string]string, len(alias))

	for old, new := range alias {
		if new == "" {
			log.AddError(nil, logger.Range{}, fmt.Sprintf("Invalid alias substitution: %q", new))
			continue
		}

		// Valid alias names:
		//   "foo"
		//   "foo/bar"
		//   "@foo"
		//   "@foo/bar"
		//   "@foo/bar/baz"
		//
		// Invalid alias names:
		//   "./foo"
		//   "../foo"
		//   "/foo"
		//   "C:\\foo"
		//   ".foo"
		//   "foo/"
		//   "@foo/"
		//   "foo/../bar"
		//
		if !strings.HasPrefix(old, ".") && !strings.HasPrefix(old, "/") && !fs.IsAbs(old) && path.Clean(strings.ReplaceAll(old, "\\", "/")) == old {
			valid[old] = new
			continue
		}

		log.AddError(nil, logger.Range{}, fmt.Sprintf("Invalid alias name: %q", old))
	}

	return valid
}

func isValidExtension(ext string) bool {
	return len(ext) >= 2 && ext[0] == '.' && ext[len(ext)-1] != '.'
}

func validateResolveExtensions(log logger.Log, order []string) []string {
	if order == nil {
		return []string{".tsx", ".ts", ".jsx", ".js", ".css", ".json"}
	}
	for _, ext := range order {
		if !isValidExtension(ext) {
			log.AddError(nil, logger.Range{}, fmt.Sprintf("Invalid file extension: %q", ext))
		}
	}
	return order
}

func validateLoaders(log logger.Log, loaders map[string]Loader) map[string]config.Loader {
	result := bundler.DefaultExtensionToLoaderMap()
	for ext, loader := range loaders {
		if ext != "" && !isValidExtension(ext) {
			log.AddError(nil, logger.Range{}, fmt.Sprintf("Invalid file extension: %q", ext))
		}
		result[ext] = validateLoader(loader)
	}
	return result
}

func validateJSXExpr(log logger.Log, text string, name string) config.DefineExpr {
	if text != "" {
		if expr, _ := js_parser.ParseDefineExpr(text); len(expr.Parts) > 0 || (name == "fragment" && expr.Constant != nil) {
			return expr
		}
		log.AddError(nil, logger.Range{}, fmt.Sprintf("Invalid JSX %s: %q", name, text))
	}
	return config.DefineExpr{}
}

// This returns an arbitrary but unique key for each unique array of strings
func mapKeyForDefine(parts []string) string {
	var sb strings.Builder
	var n [4]byte
	for _, part := range parts {
		binary.LittleEndian.PutUint32(n[:], uint32(len(part)))
		sb.Write(n[:])
		sb.WriteString(part)
	}
	return sb.String()
}

func validateDefines(
	log logger.Log,
	defines map[string]string,
	pureFns []string,
	platform config.Platform,
	isBuildAPI bool,
	minify bool,
	drop Drop,
) (*config.ProcessedDefines, []config.InjectedDefine) {
	// Sort injected defines for determinism, since the imports will be injected
	// into every file in the order that we return them from this function
	sortedKeys := make([]string, 0, len(defines))
	for key := range defines {
		sortedKeys = append(sortedKeys, key)
	}
	sort.Strings(sortedKeys)

	rawDefines := make(map[string]config.DefineData)
	nodeEnvParts := []string{"process", "env", "NODE_ENV"}
	nodeEnvMapKey := mapKeyForDefine(nodeEnvParts)
	var injectedDefines []config.InjectedDefine

	for _, key := range sortedKeys {
		value := defines[key]
		keyParts := validateGlobalName(log, key, "(define name)")
		if keyParts == nil {
			continue
		}
		mapKey := mapKeyForDefine(keyParts)

		// Parse the value
		defineExpr, injectExpr := js_parser.ParseDefineExpr(value)

		// Define simple expressions
		if defineExpr.Constant != nil || len(defineExpr.Parts) > 0 {
			rawDefines[mapKey] = config.DefineData{KeyParts: keyParts, DefineExpr: &defineExpr}

			// Try to be helpful for common mistakes
			if len(defineExpr.Parts) == 1 && mapKey == nodeEnvMapKey {
				data := logger.MsgData{
					Text: fmt.Sprintf("%q is defined as an identifier instead of a string (surround %q with quotes to get a string)", key, value),
				}
				part := defineExpr.Parts[0]

				switch logger.API {
				case logger.CLIAPI:
					data.Location = &logger.MsgLocation{
						File:       logger.PrettyPaths{Abs: "<cli>", Rel: "<cli>"},
						Line:       1,
						Column:     30,
						Length:     len(part),
						LineText:   fmt.Sprintf("--define:process.env.NODE_ENV=%s", part),
						Suggestion: fmt.Sprintf("\\\"%s\\\"", part),
					}

				case logger.JSAPI:
					data.Location = &logger.MsgLocation{
						File:       logger.PrettyPaths{Abs: "<js>", Rel: "<js>"},
						Line:       1,
						Column:     34,
						Length:     len(part) + 2,
						LineText:   fmt.Sprintf("define: { 'process.env.NODE_ENV': '%s' }", part),
						Suggestion: fmt.Sprintf("'\"%s\"'", part),
					}

				case logger.GoAPI:
					data.Location = &logger.MsgLocation{
						File:       logger.PrettyPaths{Abs: "<go>", Rel: "<go>"},
						Line:       1,
						Column:     50,
						Length:     len(part) + 2,
						LineText:   fmt.Sprintf("Define: map[string]string{\"process.env.NODE_ENV\": \"%s\"}", part),
						Suggestion: fmt.Sprintf("\"\\\"%s\\\"\"", part),
					}
				}

				log.AddMsgID(logger.MsgID_JS_SuspiciousDefine, logger.Msg{
					Kind: logger.Warning,
					Data: data,
				})
			}
			continue
		}

		// Inject complex expressions
		if injectExpr != nil {
			index := ast.MakeIndex32(uint32(len(injectedDefines)))
			injectedDefines = append(injectedDefines, config.InjectedDefine{
				Source: logger.Source{Contents: value},
				Data:   injectExpr,
				Name:   key,
			})
			rawDefines[mapKey] = config.DefineData{KeyParts: keyParts, DefineExpr: &config.DefineExpr{InjectedDefineIndex: index}}
			continue
		}

		// Anything else is unsupported
		log.AddError(nil, logger.Range{}, fmt.Sprintf("Invalid define value (must be an entity name or JS literal): %s", value))
	}

	// If we're bundling for the browser, add a special-cased define for
	// "process.env.NODE_ENV" that is "development" when not minifying and
	// "production" when minifying. This is a convention from the React world
	// that must be handled to avoid all React code crashing instantly. This
	// is only done if it's not already defined so that you can override it if
	// necessary.
	if isBuildAPI && platform == config.PlatformBrowser {
		if _, process := rawDefines[mapKeyForDefine([]string{"process"})]; !process {
			if _, processEnv := rawDefines[mapKeyForDefine([]string{"process.env"})]; !processEnv {
				if _, processEnvNodeEnv := rawDefines[nodeEnvMapKey]; !processEnvNodeEnv {
					var value []uint16
					if minify {
						value = helpers.StringToUTF16("production")
					} else {
						value = helpers.StringToUTF16("development")
					}
					rawDefines[nodeEnvMapKey] = config.DefineData{KeyParts: nodeEnvParts, DefineExpr: &config.DefineExpr{Constant: &js_ast.EString{Value: value}}}
				}
			}
		}
	}

	// If we're dropping all console API calls, replace each one with undefined
	if (drop & DropConsole) != 0 {
		consoleParts := []string{"console"}
		consoleMapKey := mapKeyForDefine(consoleParts)
		define := rawDefines[consoleMapKey]
		define.KeyParts = consoleParts
		define.Flags |= config.MethodCallsMustBeReplacedWithUndefined
		rawDefines[consoleMapKey] = define
	}

	for _, key := range pureFns {
		keyParts := validateGlobalName(log, key, "(pure name)")
		if keyParts == nil {
			continue
		}
		mapKey := mapKeyForDefine(keyParts)

		// Merge with any previously-specified defines
		define := rawDefines[mapKey]
		define.KeyParts = keyParts
		define.Flags |= config.CallCanBeUnwrappedIfUnused
		rawDefines[mapKey] = define
	}

	// Processing defines is expensive. Process them once here so the same object
	// can be shared between all parsers we create using these arguments.
	definesArray := make([]config.DefineData, 0, len(rawDefines))
	for _, define := range rawDefines {
		definesArray = append(definesArray, define)
	}
	processed := config.ProcessDefines(definesArray)
	return &processed, injectedDefines
}

func validateLogOverrides(input map[string]LogLevel) (output map[logger.MsgID]logger.LogLevel) {
	output = make(map[uint8]logger.LogLevel)
	for k, v := range input {
		logger.StringToMsgIDs(k, validateLogLevel(v), output)
	}
	return
}

func validatePath(log logger.Log, fs fs.FS, relPath string, pathKind string) string {
	if relPath == "" {
		return ""
	}
	absPath, ok := fs.Abs(relPath)
	if !ok {
		log.AddError(nil, logger.Range{}, fmt.Sprintf("Invalid %s: %s", pathKind, relPath))
	}
	return absPath
}

func validateOutputExtensions(log logger.Log, outExtensions map[string]string) (js string, css string) {
	for key, value := range outExtensions {
		if !isValidExtension(value) {
			log.AddError(nil, logger.Range{}, fmt.Sprintf("Invalid output extension: %q", value))
		}
		switch key {
		case ".js":
			js = value
		case ".css":
			css = value
		default:
			log.AddError(nil, logger.Range{}, fmt.Sprintf("Invalid output extension: %q (valid: .css, .js)", key))
		}
	}
	return
}

func validateBannerOrFooter(log logger.Log, name string, values map[string]string) (js string, css string) {
	for key, value := range values {
		switch key {
		case "js":
			js = value
		case "css":
			css = value
		default:
			log.AddError(nil, logger.Range{}, fmt.Sprintf("Invalid %s file type: %q (valid: css, js)", name, key))
		}
	}
	return
}

func validateKeepNames(log logger.Log, options *config.Options) {
	if options.KeepNames && options.UnsupportedJSFeatures.Has(compat.FunctionNameConfigurable) {
		where := config.PrettyPrintTargetEnvironment(options.OriginalTargetEnv, options.UnsupportedJSFeatureOverridesMask)
		log.AddErrorWithNotes(nil, logger.Range{}, fmt.Sprintf("The \"keep names\" setting cannot be used with %s", where), []logger.MsgData{{
			Text: "In this environment, the \"Function.prototype.name\" property is not configurable and assigning to it will throw an error. " +
				"Either use a newer target environment or disable the \"keep names\" setting."}})
	}
}

func convertLocationToPublic(loc *logger.MsgLocation, pathStyle logger.PathStyle) *Location {
	if loc != nil {
		return &Location{
			File:       loc.File.Select(pathStyle),
			Namespace:  loc.Namespace,
			Line:       loc.Line,
			Column:     loc.Column,
			Length:     loc.Length,
			LineText:   loc.LineText,
			Suggestion: loc.Suggestion,
		}
	}
	return nil
}

func convertMessagesToPublic(kind logger.MsgKind, msgs []logger.Msg, pathStyle logger.PathStyle) []Message {
	var filtered []Message
	for _, msg := range msgs {
		if msg.Kind == kind {
			var notes []Note
			for _, note := range msg.Notes {
				notes = append(notes, Note{
					Text:     note.Text,
					Location: convertLocationToPublic(note.Location, pathStyle),
				})
			}
			filtered = append(filtered, Message{
				ID:         logger.MsgIDToString(msg.ID),
				PluginName: msg.PluginName,
				Text:       msg.Data.Text,
				Location:   convertLocationToPublic(msg.Data.Location, pathStyle),
				Notes:      notes,
				Detail:     msg.Data.UserDetail,
			})
		}
	}
	return filtered
}

func convertLocationToInternal(loc *Location) *logger.MsgLocation {
	if loc != nil {
		namespace := loc.Namespace
		if namespace == "" {
			namespace = "file"
		}
		return &logger.MsgLocation{
			File:       logger.PrettyPaths{Abs: loc.File, Rel: loc.File},
			Namespace:  namespace,
			Line:       loc.Line,
			Column:     loc.Column,
			Length:     loc.Length,
			LineText:   loc.LineText,
			Suggestion: loc.Suggestion,
		}
	}
	return nil
}

func convertMessagesToInternal(msgs []logger.Msg, kind logger.MsgKind, messages []Message) []logger.Msg {
	for _, message := range messages {
		var notes []logger.MsgData
		for _, note := range message.Notes {
			notes = append(notes, logger.MsgData{
				Text:     note.Text,
				Location: convertLocationToInternal(note.Location),
			})
		}
		msgs = append(msgs, logger.Msg{
			ID:         logger.StringToMaximumMsgID(message.ID),
			PluginName: message.PluginName,
			Kind:       kind,
			Data: logger.MsgData{
				Text:       message.Text,
				Location:   convertLocationToInternal(message.Location),
				UserDetail: message.Detail,
			},
			Notes: notes,
		})
	}
	return msgs
}

func convertErrorsAndWarningsToInternal(errors []Message, warnings []Message) []logger.Msg {
	if len(errors)+len(warnings) > 0 {
		msgs := make(logger.SortableMsgs, 0, len(errors)+len(warnings))
		msgs = convertMessagesToInternal(msgs, logger.Error, errors)
		msgs = convertMessagesToInternal(msgs, logger.Warning, warnings)
		sort.Stable(msgs)
		return msgs
	}
	return nil
}

func cloneMangleCache(log logger.Log, mangleCache map[string]interface{}) map[string]interface{} {
	if mangleCache == nil {
		return nil
	}
	clone := make(map[string]interface{}, len(mangleCache))
	for k, v := range mangleCache {
		if v == "__proto__" {
			// This could cause problems for our binary serialization protocol. It's
			// also unnecessary because we already avoid mangling this property name.
			log.AddError(nil, logger.Range{},
				fmt.Sprintf("Invalid identifier name %q in mangle cache", k))
		} else if _, ok := v.(string); ok || v == false {
			clone[k] = v
		} else {
			log.AddError(nil, logger.Range{},
				fmt.Sprintf("Expected %q in mangle cache to map to either a string or false", k))
		}
	}
	return clone
}

////////////////////////////////////////////////////////////////////////////////
// Build API

func contextImpl(buildOpts BuildOptions) (*internalContext, []Message) {
	logOptions := logger.OutputOptions{
		IncludeSource: true,
		MessageLimit:  buildOpts.LogLimit,
		Color:         validateColor(buildOpts.Color),
		LogLevel:      validateLogLevel(buildOpts.LogLevel),
		PathStyle:     extractPathStyle(buildOpts.AbsPaths, LogAbsPath),
		Overrides:     validateLogOverrides(buildOpts.LogOverride),
	}

	absWorkingDir := buildOpts.AbsWorkingDir

<<<<<<< HEAD
	var realFS fs.FS
	if buildOpts.InputFS != nil {
		realFS = fs.FromFS(buildOpts.InputFS)
	} else {
		// Validate that the current working directory is an absolute path
		var err error
		realFS, err = fs.RealFS(fs.RealFSOptions{
			AbsWorkingDir: absWorkingDir,

			// This is a long-lived file system object so do not cache calls to
			// ReadDirectory() (they are normally cached for the duration of a build
			// for performance).
			DoNotCache: true,
		})
		if err != nil {
			log := logger.NewStderrLog(logOptions)
			log.AddError(nil, logger.Range{}, err.Error())
			return nil, convertMessagesToPublic(logger.Error, log.Done())
		}
=======
		// This is a long-lived file system object so do not cache calls to
		// ReadDirectory() (they are normally cached for the duration of a build
		// for performance).
		DoNotCache: true,
	})
	if err != nil {
		log := logger.NewStderrLog(logOptions)
		log.AddError(nil, logger.Range{}, err.Error())
		return nil, convertMessagesToPublic(logger.Error, log.Done(), logOptions.PathStyle)
>>>>>>> 195e05c1
	}

	// Do not re-evaluate plugins when rebuilding. Also make sure the working
	// directory doesn't change, since breaking that invariant would break the
	// validation that we just did above.
	caches := cache.MakeCacheSet()
	log := logger.NewDeferLog(logger.DeferLogNoVerboseOrDebug, logOptions.Overrides)
	onEndCallbacks, onDisposeCallbacks, finalizeBuildOptions := loadPlugins(&buildOpts, realFS, log, caches)
	options, entryPoints := validateBuildOptions(buildOpts, log, realFS)
	finalizeBuildOptions(&options)
	if buildOpts.AbsWorkingDir != absWorkingDir {
		panic("Mutating \"AbsWorkingDir\" is not allowed")
	}

	// If we have errors already, then refuse to build any further. This only
	// happens when the build options themselves contain validation errors.
	msgs := log.Done()
	if log.HasErrors() {
		if logOptions.LogLevel < logger.LevelSilent {
			// Print all deferred validation log messages to stderr. We defer all log
			// messages that are generated above because warnings are re-printed for
			// every rebuild and we don't want to double-print these warnings for the
			// first build.
			stderr := logger.NewStderrLog(logOptions)
			for _, msg := range msgs {
				stderr.AddMsg(msg)
			}
			stderr.Done()
		}
		return nil, convertMessagesToPublic(logger.Error, msgs, options.LogPathStyle)
	}

	args := rebuildArgs{
		caches:             caches,
		onEndCallbacks:     onEndCallbacks,
		onDisposeCallbacks: onDisposeCallbacks,
		logOptions:         logOptions,
		logWarnings:        msgs,
		entryPoints:        entryPoints,
		options:            options,
		mangleCache:        buildOpts.MangleCache,
		absWorkingDir:      absWorkingDir,
		write:              buildOpts.Write,
		realFS:             realFS,
	}

	return &internalContext{
		args:          args,
		realFS:        realFS,
		absWorkingDir: absWorkingDir,
	}, nil
}

type buildInProgress struct {
	state     rebuildState
	waitGroup sync.WaitGroup
	cancel    config.CancelFlag
}

type internalContext struct {
	mutex         sync.Mutex
	args          rebuildArgs
	activeBuild   *buildInProgress
	recentBuild   *BuildResult
	realFS        fs.FS
	absWorkingDir string
	watcher       *watcher
	handler       *apiHandler
	didDispose    bool

	// This saves just enough information to be able to compute a useful diff
	// between two sets of output files. That way we don't need to hold both
	// sets of output files in memory at once to compute a diff.
	latestHashes map[string]string
}

func (ctx *internalContext) rebuild() rebuildState {
	ctx.mutex.Lock()

	// Ignore disposed contexts
	if ctx.didDispose {
		ctx.mutex.Unlock()
		return rebuildState{}
	}

	// If there's already an active build, just return that build's result
	if build := ctx.activeBuild; build != nil {
		ctx.mutex.Unlock()
		build.waitGroup.Wait()
		return build.state
	}

	// Otherwise, start a new build
	build := &buildInProgress{}
	build.waitGroup.Add(1)
	ctx.activeBuild = build
	args := ctx.args
	watcher := ctx.watcher
	handler := ctx.handler
	oldHashes := ctx.latestHashes
	args.options.CancelFlag = &build.cancel
	ctx.mutex.Unlock()

	// Do the build without holding the mutex
	var newHashes map[string]string
	build.state, newHashes = rebuildImpl(args, oldHashes)
	if handler != nil {
		handler.broadcastBuildResult(build.state.result, newHashes)
	}
	if watcher != nil {
		watcher.setWatchData(build.state.watchData)
	}

	// Store the recent build for the dev server
	recentBuild := &build.state.result
	ctx.mutex.Lock()
	ctx.activeBuild = nil
	ctx.recentBuild = recentBuild
	ctx.latestHashes = newHashes
	ctx.mutex.Unlock()

	// Clear the recent build after it goes stale
	go func() {
		time.Sleep(250 * time.Millisecond)
		ctx.mutex.Lock()
		if ctx.recentBuild == recentBuild {
			ctx.recentBuild = nil
		}
		ctx.mutex.Unlock()
	}()

	build.waitGroup.Done()
	return build.state
}

// This is used by the dev server. The dev server does a rebuild on each
// incoming request since a) we want incoming requests to always be up to
// date and b) we don't necessarily know what output paths to even serve
// without running another build (e.g. the hashes may have changed).
//
// However, there is a small period of time where we reuse old build results
// instead of generating new ones. This is because page loads likely involve
// multiple requests, and don't want to rebuild separately for each of those
// requests.
func (ctx *internalContext) activeBuildOrRecentBuildOrRebuild() BuildResult {
	ctx.mutex.Lock()

	// If there's already an active build, wait for it and return that
	if build := ctx.activeBuild; build != nil {
		ctx.mutex.Unlock()
		build.waitGroup.Wait()
		return build.state.result
	}

	// Then try to return a recentl already-completed build
	if build := ctx.recentBuild; build != nil {
		ctx.mutex.Unlock()
		return *build
	}

	// Otherwise, fall back to rebuilding
	ctx.mutex.Unlock()
	return ctx.Rebuild()
}

func (ctx *internalContext) Rebuild() BuildResult {
	return ctx.rebuild().result
}

func (ctx *internalContext) Watch(options WatchOptions) error {
	ctx.mutex.Lock()
	defer ctx.mutex.Unlock()

	// Ignore disposed contexts
	if ctx.didDispose {
		return errors.New("Cannot watch a disposed context")
	}

	// Don't allow starting watch mode multiple times
	if ctx.watcher != nil {
		return errors.New("Watch mode has already been enabled")
	}

	logLevel := ctx.args.logOptions.LogLevel
	ctx.watcher = &watcher{
		fs:        ctx.realFS,
		shouldLog: logLevel == logger.LevelInfo || logLevel == logger.LevelDebug || logLevel == logger.LevelVerbose,
		useColor:  ctx.args.logOptions.Color,
		pathStyle: ctx.args.logOptions.PathStyle,
		rebuild: func() fs.WatchData {
			return ctx.rebuild().watchData
		},
		delayInMS: time.Duration(options.Delay),
	}

	// All subsequent builds will be watch mode builds
	ctx.args.options.WatchMode = true

	// Start the file watcher goroutine
	ctx.watcher.start()

	// Do the first watch mode build on another goroutine
	go func() {
		ctx.mutex.Lock()
		build := ctx.activeBuild
		ctx.mutex.Unlock()

		// If there's an active build, then it's not a watch build. Wait for it to
		// finish first so we don't just get this build when we call "Rebuild()".
		if build != nil {
			build.waitGroup.Wait()
		}

		// Trigger a rebuild now that we know all future builds will pick up on
		// our watcher. This build will populate the initial watch data, which is
		// necessary to be able to know what file system changes are relevant.
		ctx.Rebuild()
	}()
	return nil
}

func (ctx *internalContext) Cancel() {
	ctx.mutex.Lock()

	// Ignore disposed contexts
	if ctx.didDispose {
		ctx.mutex.Unlock()
		return
	}

	build := ctx.activeBuild
	ctx.mutex.Unlock()

	if build != nil {
		// Tell observers to cut this build short
		build.cancel.Cancel()

		// Wait for the build to finish before returning
		build.waitGroup.Wait()
	}
}

func (ctx *internalContext) Dispose() {
	// Only dispose once
	ctx.mutex.Lock()
	if ctx.didDispose {
		ctx.mutex.Unlock()
		return
	}
	ctx.didDispose = true
	ctx.recentBuild = nil
	build := ctx.activeBuild
	ctx.mutex.Unlock()

	if ctx.watcher != nil {
		ctx.watcher.stop()
	}
	if ctx.handler != nil {
		ctx.handler.stop()
	}

	// It's important to wait for the build to finish before returning. The JS
	// API will unregister its callbacks when it returns. If that happens while
	// the build is still in progress, that might cause the JS API to generate
	// errors when we send it events (e.g. when it runs "onEnd" callbacks) that
	// we then print to the terminal, which would be confusing.
	if build != nil {
		build.waitGroup.Wait()
	}

	// Run each "OnDispose" callback on its own goroutine
	for _, fn := range ctx.args.onDisposeCallbacks {
		go fn()
	}
}

func prettyPrintByteCount(n int) string {
	var size string
	if n < 1024 {
		size = fmt.Sprintf("%db ", n)
	} else if n < 1024*1024 {
		size = fmt.Sprintf("%.1fkb", float64(n)/(1024))
	} else if n < 1024*1024*1024 {
		size = fmt.Sprintf("%.1fmb", float64(n)/(1024*1024))
	} else {
		size = fmt.Sprintf("%.1fgb", float64(n)/(1024*1024*1024))
	}
	return size
}

func printSummary(color logger.UseColor, realFS fs.FS, outputFiles []OutputFile, start time.Time) {
	if len(outputFiles) == 0 {
		return
	}

	var table logger.SummaryTable = make([]logger.SummaryTableEntry, len(outputFiles))

	for i, file := range outputFiles {
		path, ok := realFS.Rel(realFS.Cwd(), file.Path)
		if !ok {
			path = file.Path
		}
		base := realFS.Base(path)
		n := len(file.Contents)
		table[i] = logger.SummaryTableEntry{
			Dir:         path[:len(path)-len(base)],
			Base:        base,
			Size:        prettyPrintByteCount(n),
			Bytes:       n,
			IsSourceMap: strings.HasSuffix(base, ".map"),
		}
	}

	// Don't print the time taken by the build if we're running under Yarn 1
	// since Yarn 1 always prints its own copy of the time taken by each command
	if userAgent, ok := os.LookupEnv("npm_config_user_agent"); ok {
		if strings.Contains(userAgent, "yarn/1.") {
			logger.PrintSummary(color, table, nil)
			return
		}
	}

	logger.PrintSummary(color, table, &start)
}

func validateBuildOptions(
	buildOpts BuildOptions,
	log logger.Log,
	realFS fs.FS,
) (
	options config.Options,
	entryPoints []bundler.EntryPoint,
) {
	jsFeatures, cssFeatures, cssPrefixData, targetEnv := validateFeatures(log, buildOpts.Target, buildOpts.Engines)
	jsOverrides, jsMask, cssOverrides, cssMask := validateSupported(log, buildOpts.Supported)
	outJS, outCSS := validateOutputExtensions(log, buildOpts.OutExtension)
	bannerJS, bannerCSS := validateBannerOrFooter(log, "banner", buildOpts.Banner)
	footerJS, footerCSS := validateBannerOrFooter(log, "footer", buildOpts.Footer)
	minify := buildOpts.MinifyWhitespace && buildOpts.MinifyIdentifiers && buildOpts.MinifySyntax
	platform := validatePlatform(buildOpts.Platform)
	defines, injectedDefines := validateDefines(log, buildOpts.Define, buildOpts.Pure, platform, true /* isBuildAPI */, minify, buildOpts.Drop)
	options = config.Options{
		CSSPrefixData:                      cssPrefixData,
		UnsupportedJSFeatures:              jsFeatures.ApplyOverrides(jsOverrides, jsMask),
		UnsupportedCSSFeatures:             cssFeatures.ApplyOverrides(cssOverrides, cssMask),
		UnsupportedJSFeatureOverrides:      jsOverrides,
		UnsupportedJSFeatureOverridesMask:  jsMask,
		UnsupportedCSSFeatureOverrides:     cssOverrides,
		UnsupportedCSSFeatureOverridesMask: cssMask,
		OriginalTargetEnv:                  targetEnv,
		JSX: config.JSXOptions{
			Preserve:         buildOpts.JSX == JSXPreserve,
			AutomaticRuntime: buildOpts.JSX == JSXAutomatic,
			Factory:          validateJSXExpr(log, buildOpts.JSXFactory, "factory"),
			Fragment:         validateJSXExpr(log, buildOpts.JSXFragment, "fragment"),
			Development:      buildOpts.JSXDev,
			ImportSource:     buildOpts.JSXImportSource,
			SideEffects:      buildOpts.JSXSideEffects,
		},
		Defines:               defines,
		InjectedDefines:       injectedDefines,
		Platform:              platform,
		SourceMap:             validateSourceMap(buildOpts.Sourcemap),
		LegalComments:         validateLegalComments(buildOpts.LegalComments, buildOpts.Bundle),
		SourceRoot:            buildOpts.SourceRoot,
		ExcludeSourcesContent: buildOpts.SourcesContent == SourcesContentExclude,
		MinifySyntax:          buildOpts.MinifySyntax,
		MinifyWhitespace:      buildOpts.MinifyWhitespace,
		MinifyIdentifiers:     buildOpts.MinifyIdentifiers,
		LineLimit:             buildOpts.LineLimit,
		MangleProps:           validateRegex(log, "mangle props", buildOpts.MangleProps),
		ReserveProps:          validateRegex(log, "reserve props", buildOpts.ReserveProps),
		MangleQuoted:          buildOpts.MangleQuoted == MangleQuotedTrue,
		DropLabels:            append([]string{}, buildOpts.DropLabels...),
		DropDebugger:          (buildOpts.Drop & DropDebugger) != 0,
		AllowOverwrite:        buildOpts.AllowOverwrite,
		ASCIIOnly:             validateASCIIOnly(buildOpts.Charset),
		IgnoreDCEAnnotations:  buildOpts.IgnoreAnnotations,
		TreeShaking:           validateTreeShaking(buildOpts.TreeShaking, buildOpts.Bundle, buildOpts.Format),
		GlobalName:            validateGlobalName(log, buildOpts.GlobalName, "(global name)"),
		CodeSplitting:         buildOpts.Splitting,
		OutputFormat:          validateFormat(buildOpts.Format),
		AbsOutputFile:         validatePath(log, realFS, buildOpts.Outfile, "outfile path"),
		AbsOutputDir:          validatePath(log, realFS, buildOpts.Outdir, "outdir path"),
		AbsOutputBase:         validatePath(log, realFS, buildOpts.Outbase, "outbase path"),
		NeedsMetafile:         buildOpts.Metafile,
		EntryPathTemplate:     validatePathTemplate(buildOpts.EntryNames),
		ChunkPathTemplate:     validatePathTemplate(buildOpts.ChunkNames),
		AssetPathTemplate:     validatePathTemplate(buildOpts.AssetNames),
		OutputExtensionJS:     outJS,
		OutputExtensionCSS:    outCSS,
		ExtensionToLoader:     validateLoaders(log, buildOpts.Loader),
		ExtensionOrder:        validateResolveExtensions(log, buildOpts.ResolveExtensions),
		ExternalSettings:      validateExternals(log, realFS, buildOpts.External),
		ExternalPackages:      validateExternalPackages(buildOpts.Packages),
		PackageAliases:        validateAlias(log, realFS, buildOpts.Alias),
		TSConfigPath:          validatePath(log, realFS, buildOpts.Tsconfig, "tsconfig path"),
		TSConfigRaw:           buildOpts.TsconfigRaw,
		MainFields:            buildOpts.MainFields,
		PublicPath:            buildOpts.PublicPath,
		KeepNames:             buildOpts.KeepNames,
		CodePathStyle:         extractPathStyle(buildOpts.AbsPaths, CodeAbsPath),
		LogPathStyle:          extractPathStyle(buildOpts.AbsPaths, LogAbsPath),
		MetafilePathStyle:     extractPathStyle(buildOpts.AbsPaths, MetafileAbsPath),
		InjectPaths:           append([]string{}, buildOpts.Inject...),
		AbsNodePaths:          make([]string, len(buildOpts.NodePaths)),
		JSBanner:              bannerJS,
		JSFooter:              footerJS,
		CSSBanner:             bannerCSS,
		CSSFooter:             footerCSS,
		PreserveSymlinks:      buildOpts.PreserveSymlinks,
	}
	validateKeepNames(log, &options)
	if buildOpts.Conditions != nil {
		options.Conditions = append([]string{}, buildOpts.Conditions...)
	}
	if options.MainFields != nil {
		options.MainFields = append([]string{}, options.MainFields...)
	}
	for i, path := range buildOpts.NodePaths {
		options.AbsNodePaths[i] = validatePath(log, realFS, path, "node path")
	}
	entryPoints = make([]bundler.EntryPoint, 0, len(buildOpts.EntryPoints)+len(buildOpts.EntryPointsAdvanced))
	hasEntryPointWithWildcard := false
	for _, ep := range buildOpts.EntryPoints {
		entryPoints = append(entryPoints, bundler.EntryPoint{InputPath: ep})
		if strings.ContainsRune(ep, '*') {
			hasEntryPointWithWildcard = true
		}
	}
	for _, ep := range buildOpts.EntryPointsAdvanced {
		entryPoints = append(entryPoints, bundler.EntryPoint{InputPath: ep.InputPath, OutputPath: ep.OutputPath})
		if strings.ContainsRune(ep.InputPath, '*') {
			hasEntryPointWithWildcard = true
		}
	}
	entryPointCount := len(entryPoints)
	if buildOpts.Stdin != nil {
		entryPointCount++
		options.Stdin = &config.StdinInfo{
			Loader:        validateLoader(buildOpts.Stdin.Loader),
			Contents:      buildOpts.Stdin.Contents,
			SourceFile:    buildOpts.Stdin.Sourcefile,
			AbsResolveDir: validatePath(log, realFS, buildOpts.Stdin.ResolveDir, "resolve directory path"),
		}
	}

	if options.AbsOutputDir == "" && (entryPointCount > 1 || hasEntryPointWithWildcard) {
		log.AddError(nil, logger.Range{},
			"Must use \"outdir\" when there are multiple input files")
	} else if options.AbsOutputDir == "" && options.CodeSplitting {
		log.AddError(nil, logger.Range{},
			"Must use \"outdir\" when code splitting is enabled")
	} else if options.AbsOutputFile != "" && options.AbsOutputDir != "" {
		log.AddError(nil, logger.Range{}, "Cannot use both \"outfile\" and \"outdir\"")
	} else if options.AbsOutputFile != "" {
		// If the output file is specified, use it to derive the output directory
		options.AbsOutputDir = realFS.Dir(options.AbsOutputFile)
	} else if options.AbsOutputDir == "" {
		options.WriteToStdout = true

		// Forbid certain features when writing to stdout
		if options.SourceMap != config.SourceMapNone && options.SourceMap != config.SourceMapInline {
			log.AddError(nil, logger.Range{}, "Cannot use an external source map without an output path")
		}
		if options.LegalComments.HasExternalFile() {
			log.AddError(nil, logger.Range{}, "Cannot use linked or external legal comments without an output path")
		}
		for _, loader := range options.ExtensionToLoader {
			if loader == config.LoaderFile {
				log.AddError(nil, logger.Range{}, "Cannot use the \"file\" loader without an output path")
				break
			}
			if loader == config.LoaderCopy {
				log.AddError(nil, logger.Range{}, "Cannot use the \"copy\" loader without an output path")
				break
			}
		}

		// Use the current directory as the output directory instead of an empty
		// string because external modules with relative paths need a base directory.
		options.AbsOutputDir = realFS.Cwd()
	}

	if !buildOpts.Bundle {
		// Disallow bundle-only options when not bundling
		if options.ExternalSettings.PreResolve.HasMatchers() || options.ExternalSettings.PostResolve.HasMatchers() {
			log.AddError(nil, logger.Range{}, "Cannot use \"external\" without \"bundle\"")
		}
		if len(options.PackageAliases) > 0 {
			log.AddError(nil, logger.Range{}, "Cannot use \"alias\" without \"bundle\"")
		}
	} else if options.OutputFormat == config.FormatPreserve {
		// If the format isn't specified, set the default format using the platform
		switch options.Platform {
		case config.PlatformBrowser:
			options.OutputFormat = config.FormatIIFE
		case config.PlatformNode:
			options.OutputFormat = config.FormatCommonJS
		case config.PlatformNeutral:
			options.OutputFormat = config.FormatESModule
		}
	}

	// Set the output mode using other settings
	if buildOpts.Bundle {
		options.Mode = config.ModeBundle
	} else if options.OutputFormat != config.FormatPreserve {
		options.Mode = config.ModeConvertFormat
	}

	// Automatically enable the "module" condition for better tree shaking
	if options.Conditions == nil && options.Platform != config.PlatformNeutral {
		options.Conditions = []string{"module"}
	}

	// Code splitting is experimental and currently only enabled for ES6 modules
	if options.CodeSplitting && options.OutputFormat != config.FormatESModule {
		log.AddError(nil, logger.Range{}, "Splitting currently only works with the \"esm\" format")
	}

	// Code splitting is experimental and currently only enabled for ES6 modules
	if options.TSConfigPath != "" && options.TSConfigRaw != "" {
		log.AddError(nil, logger.Range{}, "Cannot provide \"tsconfig\" as both a raw string and a path")
	}

	// If we aren't writing the output to the file system, then we can allow the
	// output paths to be the same as the input paths. This helps when serving.
	if !buildOpts.Write {
		options.AllowOverwrite = true
	}

	return
}

type onEndCallback struct {
	pluginName string
	fn         func(*BuildResult) (OnEndResult, error)
}

type rebuildArgs struct {
	caches             *cache.CacheSet
	onEndCallbacks     []onEndCallback
	onDisposeCallbacks []func()
	logOptions         logger.OutputOptions
	logWarnings        []logger.Msg
	entryPoints        []bundler.EntryPoint
	options            config.Options
	mangleCache        map[string]interface{}
	absWorkingDir      string
	write              bool
	realFS             fs.FS
}

type rebuildState struct {
	result    BuildResult
	watchData fs.WatchData
	options   config.Options
}

func rebuildImpl(args rebuildArgs, oldHashes map[string]string) (rebuildState, map[string]string) {
	log := logger.NewStderrLog(args.logOptions)

	// All validation warnings are repeated for every rebuild
	for _, msg := range args.logWarnings {
		log.AddMsg(msg)
	}

	// Convert and validate the buildOpts
	realFS := args.realFS
	if realFS == nil {
		var err error
		realFS, err = fs.RealFS(fs.RealFSOptions{
			AbsWorkingDir: args.absWorkingDir,
			WantWatchData: args.options.WatchMode,
		})
		if err != nil {
			// This should already have been checked by the caller
			panic(err.Error())
		}
	}

	var result BuildResult
	var watchData fs.WatchData
	var toWriteToStdout []byte

	var timer *helpers.Timer
	if api_helpers.UseTimer {
		timer = &helpers.Timer{}
	}

	// Scan over the bundle
	bundle := bundler.ScanBundle(config.BuildCall, log, realFS, args.caches, args.entryPoints, args.options, timer)
	watchData = realFS.WatchData()

	// The new build summary remains the same as the old one when there are
	// errors. A failed build shouldn't erase the previous successful build.
	newHashes := oldHashes

	// Stop now if there were errors
	var results []graph.OutputFile
	var metafile string
	if !log.HasErrors() {
		// Compile the bundle
		result.MangleCache = cloneMangleCache(log, args.mangleCache)
		results, metafile = bundle.Compile(log, timer, result.MangleCache, linker.Link)

		// Canceling a build generates a single error at the end of the build
		if args.options.CancelFlag.DidCancel() {
			log.AddError(nil, logger.Range{}, "The build was canceled")
		}

		// Stop now if there were errors
		if !log.HasErrors() {
			result.Metafile = metafile
		}
	}

	// Populate the results to return
	var hashBytes [8]byte
	result.OutputFiles = make([]OutputFile, len(results))
	newHashes = make(map[string]string)
	for i, item := range results {
		if args.options.WriteToStdout {
			item.AbsPath = "<stdout>"
		}
		hasher := xxhash.New()
		hasher.Write(item.Contents)
		binary.LittleEndian.PutUint64(hashBytes[:], hasher.Sum64())
		hash := base64.RawStdEncoding.EncodeToString(hashBytes[:])
		result.OutputFiles[i] = OutputFile{
			Path:     item.AbsPath,
			Contents: item.Contents,
			Hash:     hash,
		}
		newHashes[item.AbsPath] = hash
	}

	// Write output files before "OnEnd" callbacks run so they can expect
	// output files to exist on the file system. "OnEnd" callbacks can be
	// used to move output files to a different location after the build.
	if args.write {
		timer.Begin("Write output files")
		if args.options.WriteToStdout {
			// Special-case writing to stdout
			if log.HasErrors() {
				// No output is printed if there were any build errors
			} else if len(results) != 1 {
				log.AddError(nil, logger.Range{}, fmt.Sprintf(
					"Internal error: did not expect to generate %d files when writing to stdout", len(results)))
			} else {
				// Print this later on, at the end of the current function
				toWriteToStdout = results[0].Contents
			}
		} else {
			// Delete old files that are no longer relevant
			var toDelete []string
			for absPath := range oldHashes {
				if _, ok := newHashes[absPath]; !ok {
					toDelete = append(toDelete, absPath)
				}
			}

			// Process all file operations in parallel
			waitGroup := sync.WaitGroup{}
			waitGroup.Add(len(results) + len(toDelete))
			for _, result := range results {
				go func(result graph.OutputFile) {
					defer waitGroup.Done()
					fs.BeforeFileOpen()
					defer fs.AfterFileClose()
					if oldHash, ok := oldHashes[result.AbsPath]; ok && oldHash == newHashes[result.AbsPath] {
						if contents, err := ioutil.ReadFile(result.AbsPath); err == nil && bytes.Equal(contents, result.Contents) {
							// Skip writing out files that haven't changed since last time
							return
						}
					}
					if err := fs.MkdirAll(realFS, realFS.Dir(result.AbsPath), 0755); err != nil {
						log.AddError(nil, logger.Range{}, fmt.Sprintf(
							"Failed to create output directory: %s", err.Error()))
					} else {
						var mode os.FileMode = 0666
						if result.IsExecutable {
							mode = 0777
						}
						if err := ioutil.WriteFile(result.AbsPath, result.Contents, mode); err != nil {
							log.AddError(nil, logger.Range{}, fmt.Sprintf(
								"Failed to write to output file: %s", err.Error()))
						}
					}
				}(result)
			}
			for _, absPath := range toDelete {
				go func(absPath string) {
					defer waitGroup.Done()
					fs.BeforeFileOpen()
					defer fs.AfterFileClose()
					os.Remove(absPath)
				}(absPath)
			}
			waitGroup.Wait()
		}
		timer.End("Write output files")
	}

	// Only return the mangle cache for a successful build
	if log.HasErrors() {
		result.MangleCache = nil
	}

	// Populate the result object with the messages so far
	msgs := log.Peek()
	result.Errors = convertMessagesToPublic(logger.Error, msgs, args.options.LogPathStyle)
	result.Warnings = convertMessagesToPublic(logger.Warning, msgs, args.options.LogPathStyle)

	// Run any registered "OnEnd" callbacks now. These always run regardless of
	// whether the current build has bee canceled or not. They can check for
	// errors by checking the error array in the build result, and canceled
	// builds should always have at least one error.
	timer.Begin("On-end callbacks")
	for _, onEnd := range args.onEndCallbacks {
		fromPlugin, thrown := onEnd.fn(&result)

		// Report errors and warnings generated by the plugin
		for i := range fromPlugin.Errors {
			if fromPlugin.Errors[i].PluginName == "" {
				fromPlugin.Errors[i].PluginName = onEnd.pluginName
			}
		}
		for i := range fromPlugin.Warnings {
			if fromPlugin.Warnings[i].PluginName == "" {
				fromPlugin.Warnings[i].PluginName = onEnd.pluginName
			}
		}

		// Report errors thrown by the plugin itself
		if thrown != nil {
			fromPlugin.Errors = append(fromPlugin.Errors, Message{
				PluginName: onEnd.pluginName,
				Text:       thrown.Error(),
			})
		}

		// Log any errors and warnings generated above
		for _, msg := range convertErrorsAndWarningsToInternal(fromPlugin.Errors, fromPlugin.Warnings) {
			log.AddMsg(msg)
		}

		// Add the errors and warnings to the result object
		result.Errors = append(result.Errors, fromPlugin.Errors...)
		result.Warnings = append(result.Warnings, fromPlugin.Warnings...)

		// Stop if an "onEnd" callback failed. This counts as a build failure.
		if len(fromPlugin.Errors) > 0 {
			break
		}
	}
	timer.End("On-end callbacks")

	// Log timing information now that we're all done
	timer.Log(log)

	// End the log after "OnEnd" callbacks have added any additional errors and/or
	// warnings. This may may print any warnings that were deferred up until this
	// point, as well as a message with the number of errors and/or warnings
	// omitted due to the configured log limit.
	log.Done()

	// Only write to stdout after the log has been finalized. We want this output
	// to show up in the terminal after the message that was printed above.
	if toWriteToStdout != nil {
		os.Stdout.Write(toWriteToStdout)
	}

	return rebuildState{
		result:    result,
		options:   args.options,
		watchData: watchData,
	}, newHashes
}

////////////////////////////////////////////////////////////////////////////////
// Transform API

func transformImpl(input string, transformOpts TransformOptions) TransformResult {
	log := logger.NewStderrLog(logger.OutputOptions{
		IncludeSource: true,
		MessageLimit:  transformOpts.LogLimit,
		Color:         validateColor(transformOpts.Color),
		LogLevel:      validateLogLevel(transformOpts.LogLevel),
		PathStyle:     extractPathStyle(transformOpts.AbsPaths, LogAbsPath),
		Overrides:     validateLogOverrides(transformOpts.LogOverride),
	})
	caches := cache.MakeCacheSet()

	// Apply default values
	if transformOpts.Sourcefile == "" {
		transformOpts.Sourcefile = "<stdin>"
	}
	if transformOpts.Loader == LoaderNone {
		transformOpts.Loader = LoaderJS
	}

	// Convert and validate the transformOpts
	jsFeatures, cssFeatures, cssPrefixData, targetEnv := validateFeatures(log, transformOpts.Target, transformOpts.Engines)
	jsOverrides, jsMask, cssOverrides, cssMask := validateSupported(log, transformOpts.Supported)
	platform := validatePlatform(transformOpts.Platform)
	defines, injectedDefines := validateDefines(log, transformOpts.Define, transformOpts.Pure, platform, false /* isBuildAPI */, false /* minify */, transformOpts.Drop)
	mangleCache := cloneMangleCache(log, transformOpts.MangleCache)
	options := config.Options{
		CSSPrefixData:                      cssPrefixData,
		UnsupportedJSFeatures:              jsFeatures.ApplyOverrides(jsOverrides, jsMask),
		UnsupportedCSSFeatures:             cssFeatures.ApplyOverrides(cssOverrides, cssMask),
		UnsupportedJSFeatureOverrides:      jsOverrides,
		UnsupportedJSFeatureOverridesMask:  jsMask,
		UnsupportedCSSFeatureOverrides:     cssOverrides,
		UnsupportedCSSFeatureOverridesMask: cssMask,
		OriginalTargetEnv:                  targetEnv,
		TSConfigRaw:                        transformOpts.TsconfigRaw,
		JSX: config.JSXOptions{
			Preserve:         transformOpts.JSX == JSXPreserve,
			AutomaticRuntime: transformOpts.JSX == JSXAutomatic,
			Factory:          validateJSXExpr(log, transformOpts.JSXFactory, "factory"),
			Fragment:         validateJSXExpr(log, transformOpts.JSXFragment, "fragment"),
			Development:      transformOpts.JSXDev,
			ImportSource:     transformOpts.JSXImportSource,
			SideEffects:      transformOpts.JSXSideEffects,
		},
		Defines:               defines,
		InjectedDefines:       injectedDefines,
		Platform:              platform,
		SourceMap:             validateSourceMap(transformOpts.Sourcemap),
		LegalComments:         validateLegalComments(transformOpts.LegalComments, false /* bundle */),
		SourceRoot:            transformOpts.SourceRoot,
		ExcludeSourcesContent: transformOpts.SourcesContent == SourcesContentExclude,
		OutputFormat:          validateFormat(transformOpts.Format),
		GlobalName:            validateGlobalName(log, transformOpts.GlobalName, "(global name)"),
		MinifySyntax:          transformOpts.MinifySyntax,
		MinifyWhitespace:      transformOpts.MinifyWhitespace,
		MinifyIdentifiers:     transformOpts.MinifyIdentifiers,
		LineLimit:             transformOpts.LineLimit,
		MangleProps:           validateRegex(log, "mangle props", transformOpts.MangleProps),
		ReserveProps:          validateRegex(log, "reserve props", transformOpts.ReserveProps),
		MangleQuoted:          transformOpts.MangleQuoted == MangleQuotedTrue,
		DropLabels:            append([]string{}, transformOpts.DropLabels...),
		DropDebugger:          (transformOpts.Drop & DropDebugger) != 0,
		ASCIIOnly:             validateASCIIOnly(transformOpts.Charset),
		IgnoreDCEAnnotations:  transformOpts.IgnoreAnnotations,
		TreeShaking:           validateTreeShaking(transformOpts.TreeShaking, false /* bundle */, transformOpts.Format),
		AbsOutputFile:         transformOpts.Sourcefile + "-out",
		KeepNames:             transformOpts.KeepNames,
		CodePathStyle:         extractPathStyle(transformOpts.AbsPaths, CodeAbsPath),
		LogPathStyle:          extractPathStyle(transformOpts.AbsPaths, LogAbsPath),
		MetafilePathStyle:     extractPathStyle(transformOpts.AbsPaths, MetafileAbsPath),
		Stdin: &config.StdinInfo{
			Loader:     validateLoader(transformOpts.Loader),
			Contents:   input,
			SourceFile: transformOpts.Sourcefile,
		},
	}
	validateKeepNames(log, &options)
	if options.Stdin.Loader.IsCSS() {
		options.CSSBanner = transformOpts.Banner
		options.CSSFooter = transformOpts.Footer
	} else {
		options.JSBanner = transformOpts.Banner
		options.JSFooter = transformOpts.Footer
	}
	if options.SourceMap == config.SourceMapLinkedWithComment {
		// Linked source maps don't make sense because there's no output file name
		log.AddError(nil, logger.Range{}, "Cannot transform with linked source maps")
	}
	if options.SourceMap != config.SourceMapNone && options.Stdin.SourceFile == "" {
		log.AddError(nil, logger.Range{},
			"Must use \"sourcefile\" with \"sourcemap\" to set the original file name")
	}
	if logger.API == logger.CLIAPI {
		if options.LegalComments.HasExternalFile() {
			log.AddError(nil, logger.Range{}, "Cannot transform with linked or external legal comments")
		}
	} else if options.LegalComments == config.LegalCommentsLinkedWithComment {
		log.AddError(nil, logger.Range{}, "Cannot transform with linked legal comments")
	}

	// Set the output mode using other settings
	if options.OutputFormat != config.FormatPreserve {
		options.Mode = config.ModeConvertFormat
	}

	var results []graph.OutputFile

	// Stop now if there were errors
	if !log.HasErrors() {
		var timer *helpers.Timer
		if api_helpers.UseTimer {
			timer = &helpers.Timer{}
		}

		// Scan over the bundle
		mockFS := fs.MockFS(make(map[string]string), fs.MockUnix, "/")
		bundle := bundler.ScanBundle(config.TransformCall, log, mockFS, caches, nil, options, timer)

		// Stop now if there were errors
		if !log.HasErrors() {
			// Compile the bundle
			results, _ = bundle.Compile(log, timer, mangleCache, linker.Link)
		}

		timer.Log(log)
	}

	// Return the results
	var code []byte
	var sourceMap []byte
	var legalComments []byte

	var shortestAbsPath string
	for _, result := range results {
		if shortestAbsPath == "" || len(result.AbsPath) < len(shortestAbsPath) {
			shortestAbsPath = result.AbsPath
		}
	}

	// Unpack the JavaScript file, the source map file, and the legal comments file
	for _, result := range results {
		switch result.AbsPath {
		case shortestAbsPath:
			code = result.Contents
		case shortestAbsPath + ".map":
			sourceMap = result.Contents
		case shortestAbsPath + ".LEGAL.txt":
			legalComments = result.Contents
		}
	}

	// Only return the mangle cache for a successful build
	if log.HasErrors() {
		mangleCache = nil
	}

	msgs := log.Done()
	return TransformResult{
		Errors:        convertMessagesToPublic(logger.Error, msgs, options.LogPathStyle),
		Warnings:      convertMessagesToPublic(logger.Warning, msgs, options.LogPathStyle),
		Code:          code,
		Map:           sourceMap,
		LegalComments: legalComments,
		MangleCache:   mangleCache,
	}
}

////////////////////////////////////////////////////////////////////////////////
// Plugin API

type pluginImpl struct {
	log    logger.Log
	fs     fs.FS
	plugin config.Plugin
}

func (impl *pluginImpl) onStart(callback func() (OnStartResult, error)) {
	impl.plugin.OnStart = append(impl.plugin.OnStart, config.OnStart{
		Name: impl.plugin.Name,
		Callback: func() (result config.OnStartResult) {
			response, err := callback()

			if err != nil {
				result.ThrownError = err
				return
			}

			// Convert log messages
			result.Msgs = convertErrorsAndWarningsToInternal(response.Errors, response.Warnings)
			return
		},
	})
}

func importKindToResolveKind(kind ast.ImportKind) ResolveKind {
	switch kind {
	case ast.ImportEntryPoint:
		return ResolveEntryPoint
	case ast.ImportStmt:
		return ResolveJSImportStatement
	case ast.ImportRequire:
		return ResolveJSRequireCall
	case ast.ImportDynamic:
		return ResolveJSDynamicImport
	case ast.ImportRequireResolve:
		return ResolveJSRequireResolve
	case ast.ImportAt:
		return ResolveCSSImportRule
	case ast.ImportComposesFrom:
		return ResolveCSSComposesFrom
	case ast.ImportURL:
		return ResolveCSSURLToken
	default:
		panic("Internal error")
	}
}

func resolveKindToImportKind(kind ResolveKind) ast.ImportKind {
	switch kind {
	case ResolveEntryPoint:
		return ast.ImportEntryPoint
	case ResolveJSImportStatement:
		return ast.ImportStmt
	case ResolveJSRequireCall:
		return ast.ImportRequire
	case ResolveJSDynamicImport:
		return ast.ImportDynamic
	case ResolveJSRequireResolve:
		return ast.ImportRequireResolve
	case ResolveCSSImportRule:
		return ast.ImportAt
	case ResolveCSSComposesFrom:
		return ast.ImportComposesFrom
	case ResolveCSSURLToken:
		return ast.ImportURL
	default:
		panic("Internal error")
	}
}

func (impl *pluginImpl) onResolve(options OnResolveOptions, callback func(OnResolveArgs) (OnResolveResult, error)) {
	filter, err := config.CompileFilterForPlugin(impl.plugin.Name, "OnResolve", options.Filter)
	if filter == nil {
		impl.log.AddError(nil, logger.Range{}, err.Error())
		return
	}

	impl.plugin.OnResolve = append(impl.plugin.OnResolve, config.OnResolve{
		Name:      impl.plugin.Name,
		Filter:    filter,
		Namespace: options.Namespace,
		Callback: func(args config.OnResolveArgs) (result config.OnResolveResult) {
			response, err := callback(OnResolveArgs{
				Path:       args.Path,
				Importer:   args.Importer.Text,
				Namespace:  args.Importer.Namespace,
				ResolveDir: args.ResolveDir,
				Kind:       importKindToResolveKind(args.Kind),
				PluginData: args.PluginData,
				With:       args.With.DecodeIntoMap(),
			})
			result.PluginName = response.PluginName
			result.AbsWatchFiles = impl.validatePathsArray(response.WatchFiles, "watch file")
			result.AbsWatchDirs = impl.validatePathsArray(response.WatchDirs, "watch directory")

			// Restrict the suffix to start with "?" or "#" for now to match esbuild's behavior
			if err == nil && response.Suffix != "" && response.Suffix[0] != '?' && response.Suffix[0] != '#' {
				err = fmt.Errorf("Invalid path suffix %q returned from plugin (must start with \"?\" or \"#\")", response.Suffix)
			}

			if err != nil {
				result.ThrownError = err
				return
			}

			result.Path = logger.Path{
				Text:          response.Path,
				Namespace:     response.Namespace,
				IgnoredSuffix: response.Suffix,
			}
			result.External = response.External
			result.IsSideEffectFree = response.SideEffects == SideEffectsFalse
			result.PluginData = response.PluginData

			// Convert log messages
			result.Msgs = convertErrorsAndWarningsToInternal(response.Errors, response.Warnings)

			// Warn if the plugin returned things without resolving the path
			if response.Path == "" && !response.External {
				var what string
				if response.Namespace != "" {
					what = "namespace"
				} else if response.Suffix != "" {
					what = "suffix"
				} else if response.PluginData != nil {
					what = "pluginData"
				} else if response.WatchFiles != nil {
					what = "watchFiles"
				} else if response.WatchDirs != nil {
					what = "watchDirs"
				}
				if what != "" {
					path := "path"
					if logger.API == logger.GoAPI {
						what = strings.Title(what)
						path = strings.Title(path)
					}
					result.Msgs = append(result.Msgs, logger.Msg{
						Kind: logger.Warning,
						Data: logger.MsgData{Text: fmt.Sprintf("Returning %q doesn't do anything when %q is empty", what, path)},
					})
				}
			}
			return
		},
	})
}

func (impl *pluginImpl) onLoad(options OnLoadOptions, callback func(OnLoadArgs) (OnLoadResult, error)) {
	filter, err := config.CompileFilterForPlugin(impl.plugin.Name, "OnLoad", options.Filter)
	if filter == nil {
		impl.log.AddError(nil, logger.Range{}, err.Error())
		return
	}

	impl.plugin.OnLoad = append(impl.plugin.OnLoad, config.OnLoad{
		Filter:    filter,
		Namespace: options.Namespace,
		Callback: func(args config.OnLoadArgs) (result config.OnLoadResult) {
			response, err := callback(OnLoadArgs{
				Path:       args.Path.Text,
				Namespace:  args.Path.Namespace,
				PluginData: args.PluginData,
				Suffix:     args.Path.IgnoredSuffix,
				With:       args.Path.ImportAttributes.DecodeIntoMap(),
			})
			result.PluginName = response.PluginName
			result.AbsWatchFiles = impl.validatePathsArray(response.WatchFiles, "watch file")
			result.AbsWatchDirs = impl.validatePathsArray(response.WatchDirs, "watch directory")

			if err != nil {
				result.ThrownError = err
				return
			}

			result.Contents = response.Contents
			result.Loader = validateLoader(response.Loader)
			result.PluginData = response.PluginData
			pathKind := fmt.Sprintf("resolve directory path for plugin %q", impl.plugin.Name)
			if absPath := validatePath(impl.log, impl.fs, response.ResolveDir, pathKind); absPath != "" {
				result.AbsResolveDir = absPath
			}

			// Convert log messages
			result.Msgs = convertErrorsAndWarningsToInternal(response.Errors, response.Warnings)
			return
		},
	})
}

func (impl *pluginImpl) validatePathsArray(pathsIn []string, name string) (pathsOut []string) {
	if len(pathsIn) > 0 {
		pathKind := fmt.Sprintf("%s path for plugin %q", name, impl.plugin.Name)
		for _, relPath := range pathsIn {
			if absPath := validatePath(impl.log, impl.fs, relPath, pathKind); absPath != "" {
				pathsOut = append(pathsOut, absPath)
			}
		}
	}
	return
}

func loadPlugins(initialOptions *BuildOptions, fs fs.FS, log logger.Log, caches *cache.CacheSet) (
	onEndCallbacks []onEndCallback,
	onDisposeCallbacks []func(),
	finalizeBuildOptions func(*config.Options),
) {
	// Clone the plugin array to guard against mutation during iteration
	clone := append(make([]Plugin, 0, len(initialOptions.Plugins)), initialOptions.Plugins...)

	var optionsForResolve *config.Options
	var plugins []config.Plugin

	// This is called after the build options have been validated
	finalizeBuildOptions = func(options *config.Options) {
		options.Plugins = plugins
		optionsForResolve = options
	}

	for i, item := range clone {
		if item.Name == "" {
			log.AddError(nil, logger.Range{}, fmt.Sprintf("Plugin at index %d is missing a name", i))
			continue
		}

		impl := &pluginImpl{
			fs:     fs,
			log:    log,
			plugin: config.Plugin{Name: item.Name},
		}

		resolve := func(path string, options ResolveOptions) (result ResolveResult) {
			// If options are missing, then this is being called before plugin setup
			// has finished. That isn't allowed because plugin setup is allowed to
			// change the initial options object, which can affect path resolution.
			if optionsForResolve == nil {
				return ResolveResult{Errors: []Message{{Text: "Cannot call \"resolve\" before plugin setup has completed"}}}
			}

			if options.Kind == ResolveNone {
				return ResolveResult{Errors: []Message{{Text: "Must specify \"kind\" when calling \"resolve\""}}}
			}

			// Make a new resolver so it has its own log
			log := logger.NewDeferLog(logger.DeferLogNoVerboseOrDebug, validateLogOverrides(initialOptions.LogOverride))
			optionsClone := *optionsForResolve
			resolver := resolver.NewResolver(config.BuildCall, fs, log, caches, &optionsClone)

			// Make sure the resolve directory is an absolute path, which can fail
			absResolveDir := validatePath(log, fs, options.ResolveDir, "resolve directory")
			if log.HasErrors() {
				msgs := log.Done()
				result.Errors = convertMessagesToPublic(logger.Error, msgs, optionsClone.LogPathStyle)
				result.Warnings = convertMessagesToPublic(logger.Warning, msgs, optionsClone.LogPathStyle)
				return
			}

			// Run path resolution
			kind := resolveKindToImportKind(options.Kind)
			resolveResult, _, _ := bundler.RunOnResolvePlugins(
				plugins,
				resolver,
				log,
				fs,
				&caches.FSCache,
				nil,            // importSource
				logger.Range{}, // importPathRange
				logger.Path{Text: options.Importer, Namespace: options.Namespace},
				path,
				logger.EncodeImportAttributes(options.With),
				kind,
				absResolveDir,
				options.PluginData,
				optionsClone.LogPathStyle,
			)
			msgs := log.Done()

			// Populate the result
			result.Errors = convertMessagesToPublic(logger.Error, msgs, optionsClone.LogPathStyle)
			result.Warnings = convertMessagesToPublic(logger.Warning, msgs, optionsClone.LogPathStyle)
			if resolveResult != nil {
				result.Path = resolveResult.PathPair.Primary.Text
				result.External = resolveResult.PathPair.IsExternal
				result.SideEffects = resolveResult.PrimarySideEffectsData == nil
				result.Namespace = resolveResult.PathPair.Primary.Namespace
				result.Suffix = resolveResult.PathPair.Primary.IgnoredSuffix
				result.PluginData = resolveResult.PluginData
			} else if len(result.Errors) == 0 {
				// Always fail with at least one error
				pluginName := item.Name
				if options.PluginName != "" {
					pluginName = options.PluginName
				}
				text, _, notes := bundler.ResolveFailureErrorTextSuggestionNotes(
					resolver, path, kind, pluginName, fs, absResolveDir, optionsForResolve.Platform,
					logger.PrettyPaths{}, "", optionsClone.LogPathStyle)
				result.Errors = append(result.Errors, convertMessagesToPublic(logger.Error, []logger.Msg{{
					Data:  logger.MsgData{Text: text},
					Notes: notes,
				}}, optionsClone.LogPathStyle)...)
			}
			return
		}

		onEnd := func(fn func(*BuildResult) (OnEndResult, error)) {
			onEndCallbacks = append(onEndCallbacks, onEndCallback{
				pluginName: item.Name,
				fn:         fn,
			})
		}

		onDispose := func(fn func()) {
			onDisposeCallbacks = append(onDisposeCallbacks, fn)
		}

		item.Setup(PluginBuild{
			InitialOptions: initialOptions,
			Resolve:        resolve,
			OnStart:        impl.onStart,
			OnEnd:          onEnd,
			OnDispose:      onDispose,
			OnResolve:      impl.onResolve,
			OnLoad:         impl.onLoad,
		})

		plugins = append(plugins, impl.plugin)
	}

	return
}

////////////////////////////////////////////////////////////////////////////////
// FormatMessages API

func formatMsgsImpl(msgs []Message, opts FormatMessagesOptions) []string {
	kind := logger.Error
	if opts.Kind == WarningMessage {
		kind = logger.Warning
	}
	logMsgs := convertMessagesToInternal(nil, kind, msgs)
	strings := make([]string, len(logMsgs))
	for i, msg := range logMsgs {
		strings[i] = msg.String(
			logger.OutputOptions{
				IncludeSource: true,
			},
			logger.TerminalInfo{
				UseColorEscapes: opts.Color,
				Width:           opts.TerminalWidth,
			},
		)
	}
	return strings
}

////////////////////////////////////////////////////////////////////////////////
// AnalyzeMetafile API

type metafileEntry struct {
	name       string
	entryPoint string
	entries    []metafileEntry
	size       int
}

// This type is just so we can use Go's native sort function
type metafileArray []metafileEntry

func (a metafileArray) Len() int          { return len(a) }
func (a metafileArray) Swap(i int, j int) { a[i], a[j] = a[j], a[i] }

func (a metafileArray) Less(i int, j int) bool {
	ai := a[i]
	aj := a[j]
	return ai.size > aj.size || (ai.size == aj.size && ai.name < aj.name)
}

func getObjectProperty(expr js_ast.Expr, key string) js_ast.Expr {
	if obj, ok := expr.Data.(*js_ast.EObject); ok {
		for _, prop := range obj.Properties {
			if helpers.UTF16EqualsString(prop.Key.Data.(*js_ast.EString).Value, key) {
				return prop.ValueOrNil
			}
		}
	}
	return js_ast.Expr{}
}

func getObjectPropertyNumber(expr js_ast.Expr, key string) *js_ast.ENumber {
	value, _ := getObjectProperty(expr, key).Data.(*js_ast.ENumber)
	return value
}

func getObjectPropertyString(expr js_ast.Expr, key string) *js_ast.EString {
	value, _ := getObjectProperty(expr, key).Data.(*js_ast.EString)
	return value
}

func getObjectPropertyObject(expr js_ast.Expr, key string) *js_ast.EObject {
	value, _ := getObjectProperty(expr, key).Data.(*js_ast.EObject)
	return value
}

func getObjectPropertyArray(expr js_ast.Expr, key string) *js_ast.EArray {
	value, _ := getObjectProperty(expr, key).Data.(*js_ast.EArray)
	return value
}

func analyzeMetafileImpl(metafile string, opts AnalyzeMetafileOptions) string {
	log := logger.NewDeferLog(logger.DeferLogNoVerboseOrDebug, nil)
	source := logger.Source{Contents: metafile}

	if result, ok := js_parser.ParseJSON(log, source, js_parser.JSONOptions{}); ok {
		if outputs := getObjectPropertyObject(result, "outputs"); outputs != nil {
			var entries metafileArray
			var entryPoints []string

			// Scan over the "outputs" object
			for _, output := range outputs.Properties {
				if key := helpers.UTF16ToString(output.Key.Data.(*js_ast.EString).Value); !strings.HasSuffix(key, ".map") {
					entryPointPath := ""
					if entryPoint := getObjectPropertyString(output.ValueOrNil, "entryPoint"); entryPoint != nil {
						entryPointPath = helpers.UTF16ToString(entryPoint.Value)
						entryPoints = append(entryPoints, entryPointPath)
					}

					if bytes := getObjectPropertyNumber(output.ValueOrNil, "bytes"); bytes != nil {
						if inputs := getObjectPropertyObject(output.ValueOrNil, "inputs"); inputs != nil {
							var children metafileArray

							for _, input := range inputs.Properties {
								if bytesInOutput := getObjectPropertyNumber(input.ValueOrNil, "bytesInOutput"); bytesInOutput != nil && bytesInOutput.Value > 0 {
									children = append(children, metafileEntry{
										name: helpers.UTF16ToString(input.Key.Data.(*js_ast.EString).Value),
										size: int(bytesInOutput.Value),
									})
								}
							}

							sort.Sort(children)

							entries = append(entries, metafileEntry{
								name:       key,
								size:       int(bytes.Value),
								entries:    children,
								entryPoint: entryPointPath,
							})
						}
					}
				}
			}

			sort.Sort(entries)

			type importData struct {
				imports []string
			}

			type graphData struct {
				parent string
				depth  uint32
			}

			importsForPath := make(map[string]importData)

			// Scan over the "inputs" object
			if inputs := getObjectPropertyObject(result, "inputs"); inputs != nil {
				for _, prop := range inputs.Properties {
					if imports := getObjectPropertyArray(prop.ValueOrNil, "imports"); imports != nil {
						var data importData

						for _, item := range imports.Items {
							if path := getObjectPropertyString(item, "path"); path != nil {
								data.imports = append(data.imports, helpers.UTF16ToString(path.Value))
							}
						}

						importsForPath[helpers.UTF16ToString(prop.Key.Data.(*js_ast.EString).Value)] = data
					}
				}
			}

			// Returns a graph with links pointing from imports to importers
			graphForEntryPoints := func(worklist []string) map[string]graphData {
				if !opts.Verbose {
					return nil
				}

				graph := make(map[string]graphData)

				for _, entryPoint := range worklist {
					graph[entryPoint] = graphData{}
				}

				for len(worklist) > 0 {
					top := worklist[len(worklist)-1]
					worklist = worklist[:len(worklist)-1]
					childDepth := graph[top].depth + 1

					for _, importPath := range importsForPath[top].imports {
						imported, ok := graph[importPath]
						if !ok {
							imported.depth = math.MaxUint32
						}

						if imported.depth > childDepth {
							imported.depth = childDepth
							imported.parent = top
							graph[importPath] = imported
							worklist = append(worklist, importPath)
						}
					}
				}

				return graph
			}

			graphForAllEntryPoints := graphForEntryPoints(entryPoints)

			type tableEntry struct {
				first      string
				second     string
				third      string
				firstLen   int
				secondLen  int
				thirdLen   int
				isTopLevel bool
			}

			var table []tableEntry
			var colors logger.Colors

			if opts.Color {
				colors = logger.TerminalColors
			}

			// Build up the table with an entry for each output file (other than ".map" files)
			for _, entry := range entries {
				second := prettyPrintByteCount(entry.size)
				third := "100.0%"

				table = append(table, tableEntry{
					first:      entry.name,
					firstLen:   utf8.RuneCountInString(entry.name),
					second:     second,
					secondLen:  len(second),
					third:      third,
					thirdLen:   len(third),
					isTopLevel: true,
				})

				graph := graphForAllEntryPoints
				if entry.entryPoint != "" {
					// If there are multiple entry points and this output file is from an
					// entry point, prefer import paths for this entry point. This is less
					// confusing than showing import paths for another entry point.
					graph = graphForEntryPoints([]string{entry.entryPoint})
				}

				// Add a sub-entry for each input file in this output file
				for j, child := range entry.entries {
					indent := " ├ "
					if j+1 == len(entry.entries) {
						indent = " └ "
					}
					percent := 100.0 * float64(child.size) / float64(entry.size)

					first := indent + child.name
					second := prettyPrintByteCount(child.size)
					third := fmt.Sprintf("%.1f%%", percent)

					table = append(table, tableEntry{
						first:     first,
						firstLen:  utf8.RuneCountInString(first),
						second:    second,
						secondLen: len(second),
						third:     third,
						thirdLen:  len(third),
					})

					// If we're in verbose mode, also print the import chain from this file
					// up toward an entry point to show why this file is in the bundle
					if opts.Verbose {
						indent = " │ "
						if j+1 == len(entry.entries) {
							indent = "   "
						}
						data := graph[child.name]
						depth := 0

						for data.depth != 0 {
							table = append(table, tableEntry{
								first: fmt.Sprintf("%s%s%s └ %s%s", indent, colors.Dim, strings.Repeat(" ", depth), data.parent, colors.Reset),
							})
							data = graph[data.parent]
							depth += 3
						}
					}
				}
			}

			maxFirstLen := 0
			maxSecondLen := 0
			maxThirdLen := 0

			// Calculate column widths
			for _, entry := range table {
				if maxFirstLen < entry.firstLen {
					maxFirstLen = entry.firstLen
				}
				if maxSecondLen < entry.secondLen {
					maxSecondLen = entry.secondLen
				}
				if maxThirdLen < entry.thirdLen {
					maxThirdLen = entry.thirdLen
				}
			}

			sb := strings.Builder{}

			// Render the columns now that we know the widths
			for _, entry := range table {
				prefix := "\n"
				color := colors.Bold
				if !entry.isTopLevel {
					prefix = ""
					color = ""
				}

				// Import paths don't have second and third columns
				if entry.second == "" && entry.third == "" {
					sb.WriteString(fmt.Sprintf("%s  %s\n",
						prefix,
						entry.first,
					))
					continue
				}

				second := entry.second
				secondTrimmed := strings.TrimRight(second, " ")
				lineChar := " "
				extraSpace := 0

				if opts.Verbose {
					lineChar = "─"
					extraSpace = 1
				}

				sb.WriteString(fmt.Sprintf("%s  %s%s%s %s%s%s %s%s%s %s%s%s %s%s%s\n",
					prefix,
					color,
					entry.first,
					colors.Reset,
					colors.Dim,
					strings.Repeat(lineChar, extraSpace+maxFirstLen-entry.firstLen+maxSecondLen-entry.secondLen),
					colors.Reset,
					color,
					secondTrimmed,
					colors.Reset,
					colors.Dim,
					strings.Repeat(lineChar, extraSpace+maxThirdLen-entry.thirdLen+len(second)-len(secondTrimmed)),
					colors.Reset,
					color,
					entry.third,
					colors.Reset,
				))
			}

			return sb.String()
		}
	}

	return ""
}

func stripDirPrefix(path string, prefix string, allowedSlashes string) (string, bool) {
	if strings.HasPrefix(path, prefix) {
		pathLen := len(path)
		prefixLen := len(prefix)

		// Just return the path if there is no prefix
		if prefixLen == 0 {
			return path, true
		}

		// Return the empty string if the path equals the prefix
		if pathLen == prefixLen {
			return "", true
		}

		if strings.IndexByte(allowedSlashes, prefix[prefixLen-1]) >= 0 {
			// Return the suffix if the prefix ends in a slash. Examples:
			//
			//   stripDirPrefix(`/foo`, `/`, `/`) => `foo`
			//   stripDirPrefix(`C:\foo`, `C:\`, `\/`) => `foo`
			//
			return path[prefixLen:], true
		} else if strings.IndexByte(allowedSlashes, path[prefixLen]) >= 0 {
			// Return the suffix if there's a slash after the prefix. Examples:
			//
			//   stripDirPrefix(`/foo/bar`, `/foo`, `/`) => `bar`
			//   stripDirPrefix(`C:\foo\bar`, `C:\foo`, `\/`) => `bar`
			//
			return path[prefixLen+1:], true
		}
	}

	return "", false
}<|MERGE_RESOLUTION|>--- conflicted
+++ resolved
@@ -888,7 +888,6 @@
 
 	absWorkingDir := buildOpts.AbsWorkingDir
 
-<<<<<<< HEAD
 	var realFS fs.FS
 	if buildOpts.InputFS != nil {
 		realFS = fs.FromFS(buildOpts.InputFS)
@@ -906,19 +905,8 @@
 		if err != nil {
 			log := logger.NewStderrLog(logOptions)
 			log.AddError(nil, logger.Range{}, err.Error())
-			return nil, convertMessagesToPublic(logger.Error, log.Done())
-		}
-=======
-		// This is a long-lived file system object so do not cache calls to
-		// ReadDirectory() (they are normally cached for the duration of a build
-		// for performance).
-		DoNotCache: true,
-	})
-	if err != nil {
-		log := logger.NewStderrLog(logOptions)
-		log.AddError(nil, logger.Range{}, err.Error())
-		return nil, convertMessagesToPublic(logger.Error, log.Done(), logOptions.PathStyle)
->>>>>>> 195e05c1
+			return nil, convertMessagesToPublic(logger.Error, log.Done(), logOptions.PathStyle)
+		}
 	}
 
 	// Do not re-evaluate plugins when rebuilding. Also make sure the working
