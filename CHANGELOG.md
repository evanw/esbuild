--- conflicted
+++ resolved
@@ -27,7 +27,14 @@
 
     This was tripping up esbuild's TypeScript parser because the `>=` token was split into a `>` token and a `=` token because the `>` token is needed to close the type parameter list, but the `=` token was not being combined with the following `>` token to form a `=>` token. This is normally not an issue because there is normally a space in between the `>` and the `=>` tokens here. The issue only happened when the spaces were removed. This bug has been fixed. Now after the `>=` token is split, esbuild will expand the `=` token into the following characters if possible, which can result in a `=>`, `==`, or `===` token.
 
-<<<<<<< HEAD
+* Enable faster synchronous transforms under a flag ([#1000](https://github.com/evanw/esbuild/issues/1000))
+
+    Currently the synchronous JavaScript API calls `transformSync` and `buildSync` spawn a new child process on every call. This is due to limitations with node's `child_process` API. Doing this means `transformSync` and `buildSync` are much slower than `transform` and `build`, which share the same child process across calls.
+
+    There was previously a workaround for this limitation that uses node's `worker_threads` API and atomics to block the main thread while asynchronous communication happens in a worker, but that was reverted due to a bug in node's `worker_threads` implementation. Now that this bug has been fixed by node, I am re-enabling this workaround. This should result in `transformSync` and `buildSync` being much faster.
+
+    This approach is experimental and is currently only enabled if the `ESBUILD_WORKER_THREADS` environment variable is present. If this use case matters to you, please try it out and let me know if you find any problems with it.
+
 * Update how optional chains are compiled to match new V8 versions ([#1019](https://github.com/evanw/esbuild/issues/1019))
 
     An optional chain is an expression that uses the `?.` operator, which roughly avoids evaluation of the right-hand side if the left-hand side is `null` or `undefined`. So `a?.b` is basically equivalent to `a == null ? void 0 : a.b`. When the language target is set to `es2019` or below, esbuild will transform optional chain expressions into equivalent expressions that do not use the `?.` operator.
@@ -54,15 +61,6 @@
         V8 bug: https://bugs.chromium.org/p/v8/issues/detail?id=10630
 
     This release changes esbuild's transform to match V8's new behavior. The transform in the TypeScript compiler is still emulating the old behavior as of version 4.2.3, so these syntax forms should be avoided in TypeScript code for portability.
-=======
-* Enable faster synchronous transforms under a flag ([#1000](https://github.com/evanw/esbuild/issues/1000))
-
-    Currently the synchronous JavaScript API calls `transformSync` and `buildSync` spawn a new child process on every call. This is due to limitations with node's `child_process` API. Doing this means `transformSync` and `buildSync` are much slower than `transform` and `build`, which share the same child process across calls.
-
-    There was previously a workaround for this limitation that uses node's `worker_threads` API and atomics to block the main thread while asynchronous communication happens in a worker, but that was reverted due to a bug in node's `worker_threads` implementation. Now that this bug has been fixed by node, I am re-enabling this workaround. This should result in `transformSync` and `buildSync` being much faster.
-
-    This approach is experimental and is currently only enabled if the `ESBUILD_WORKER_THREADS` environment variable is present. If this use case matters to you, please try it out and let me know if you find any problems with it.
->>>>>>> e5127cb1
 
 ## 0.9.5
 
