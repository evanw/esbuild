--- conflicted
+++ resolved
@@ -2,11 +2,6 @@
 
 ## Unreleased
 
-<<<<<<< HEAD
-* Avoid mutating the binary executable file in place ([#963](https://github.com/evanw/esbuild/issues/963))
-
-    This release changes the install script for the `esbuild` npm package to use the "rename a temporary file" approach instead of the "write the file directly" approach to replace the `esbuild` command stub file with the real binary executable. This should hopefully work around a problem with the [pnpm](https://pnpm.js.org/) package manager and its use of hard links.
-=======
 * Enable hashes in entry point file paths ([#518](https://github.com/evanw/esbuild/issues/518))
 
     This release adds the new `--entry-names=` flag. It's similar to the `--chunk-names=` and `--asset-names=` flags except it sets the output paths for entry point files. The pattern defaults to `[dir]/[name]` which should be equivalent to the previous entry point output path behavior, so this should be a backward-compatible change.
@@ -57,6 +52,10 @@
 * Parse and ignore the deprecated `@-ms-viewport` CSS rule ([#997](https://github.com/evanw/esbuild/issues/997))
 
     The [`@viewport`](https://www.w3.org/TR/css-device-adapt-1/#atviewport-rule) rule has been deprecated and removed from the web. Modern browsers now completely ignore this rule. However, in theory it sounds like would still work for mobile versions of Internet Explorer, if those still exist. The https://ant.design/ library contains an instance of the `@-ms-viewport` rule and it currently causes a warning with esbuild, so this release adds support for parsing this rule to disable the warning.
+
+* Avoid mutating the binary executable file in place ([#963](https://github.com/evanw/esbuild/issues/963))
+
+    This release changes the install script for the `esbuild` npm package to use the "rename a temporary file" approach instead of the "write the file directly" approach to replace the `esbuild` command stub file with the real binary executable. This should hopefully work around a problem with the [pnpm](https://pnpm.js.org/) package manager and its use of hard links.
 
 ## 0.9.3
 
@@ -119,7 +118,6 @@
     This release fixes a bug where non-ASCII content that ended up in an output file but that was not part of an input file could throw off source mappings. An example of this would be passing a string containing non-ASCII characters to the `globalName` setting with the `minify` setting active and the `charset` setting set to `utf8`. The conditions for this bug are fairly specific and unlikely to be hit, so it's unsurprising that this issue hasn't been discovered earlier. It's also unlikely that this issue affected real-world code.
 
     The underlying cause is that while the meaning of column numbers in source maps is undefined in the specification, in practice most tools treat it as the number of UTF-16 code units from the start of the line. The bug happened because column increments for outside-of-file characters were incorrectly counted using byte offsets instead of UTF-16 code unit counts.
->>>>>>> 356ea17d
 
 ## 0.9.2
 
