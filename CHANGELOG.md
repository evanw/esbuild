--- conflicted
+++ resolved
@@ -2,7 +2,12 @@
 
 ## Unreleased
 
-<<<<<<< HEAD
+* Allow import path specifiers starting with `#/` ([#4361](https://github.com/evanw/esbuild/pull/4361))
+
+    Previously the specification for `package.json` disallowed import path specifiers starting with `#/`, but this restriction [has recently been relaxed](https://github.com/nodejs/node/pull/60864) and support for it is being added across the JavaScript ecosystem. One use case is using it for a wildcard pattern such as mapping `#/*` to `./src/*` (previously you had to use another character such as `#_*` instead, which was more confusing). There is some more context in [nodejs/node#49182](https://github.com/nodejs/node/issues/49182).
+
+    This change was contributed by [@hybrist](https://github.com/hybrist).
+
 * Added CSS vendor prefix (`-webkit`) for the [mask](https://developer.mozilla.org/en-US/docs/Web/CSS/Reference/Properties/mask) shorthand property ([#4357](https://github.com/evanw/esbuild/issues/4357)).
 
     ```css
@@ -22,13 +27,6 @@
         mask: url(x.png) center/5rem no-repeat
     }
     ```
-
-=======
-* Allow import path specifiers starting with `#/` ([#4361](https://github.com/evanw/esbuild/pull/4361))
-
-    Previously the specification for `package.json` disallowed import path specifiers starting with `#/`, but this restriction [has recently been relaxed](https://github.com/nodejs/node/pull/60864) and support for it is being added across the JavaScript ecosystem. One use case is using it for a wildcard pattern such as mapping `#/*` to `./src/*` (previously you had to use another character such as `#_*` instead, which was more confusing). There is some more context in [nodejs/node#49182](https://github.com/nodejs/node/issues/49182).
-
-    This change was contributed by [@hybrist](https://github.com/hybrist).
 
 * Additional minification of `switch` statements ([#4176](https://github.com/evanw/esbuild/issues/4176), [#4359](https://github.com/evanw/esbuild/issues/4359))
 
@@ -87,7 +85,6 @@
 
     This is not being released in one of esbuild's breaking change releases since this feature hasn't been finalized yet, and esbuild always tracks the current state of the specification (so esbuild's previous behavior was arguably incorrect).
 
->>>>>>> 92ff12c2
 ## 0.27.1
 
 * Fix bundler bug with `var` nested inside `if` ([#4348](https://github.com/evanw/esbuild/issues/4348))
