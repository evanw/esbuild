--- conflicted
+++ resolved
@@ -68,471 +68,6 @@
   esbuild --minify --loader=ts < input.ts > output.js
 `
 
-<<<<<<< HEAD
-type argsObject struct {
-	traceFile      string
-	cpuprofileFile string
-	rawDefines     map[string]parser.DefineFunc
-	parseOptions   parser.ParseOptions
-	bundleOptions  bundler.BundleOptions
-	resolveOptions resolver.ResolveOptions
-	logOptions     logging.StderrOptions
-	entryPaths     []string
-}
-
-func (args argsObject) logInfo(text string) {
-	if args.logOptions.LogLevel <= logging.LevelInfo {
-		fmt.Fprintf(os.Stderr, "%s\n", text)
-	}
-}
-
-func exitWithError(text string) {
-	colorRed := ""
-	colorBold := ""
-	colorReset := ""
-
-	if logging.GetTerminalInfo(os.Stderr).UseColorEscapes {
-		colorRed = "\033[1;31m"
-		colorBold = "\033[0;1m"
-		colorReset = "\033[0m"
-	}
-
-	fmt.Fprintf(os.Stderr, "%serror: %s%s%s\n", colorRed, colorBold, text, colorReset)
-	os.Exit(1)
-}
-
-func (args *argsObject) parseDefine(key string, value string) bool {
-	// The key must be a dot-separated identifier list
-	for _, part := range strings.Split(key, ".") {
-		if !lexer.IsIdentifier(part) {
-			return false
-		}
-	}
-
-	// Lazily create the defines map
-	if args.rawDefines == nil {
-		args.rawDefines = make(map[string]parser.DefineFunc)
-	}
-
-	// Allow substituting for an identifier
-	if lexer.IsIdentifier(value) {
-		if _, ok := lexer.Keywords()[value]; !ok {
-			args.rawDefines[key] = func(findSymbol parser.FindSymbol) ast.E {
-				return &ast.EIdentifier{findSymbol(value)}
-			}
-			return true
-		}
-	}
-
-	// Parse the value as JSON
-	log, done := logging.NewDeferLog()
-	source := logging.Source{Contents: value}
-	expr, ok := parser.ParseJSON(log, source, parser.ParseJSONOptions{})
-	done()
-	if !ok {
-		return false
-	}
-
-	// Only allow atoms for now
-	var fn parser.DefineFunc
-	switch e := expr.Data.(type) {
-	case *ast.ENull:
-		fn = func(parser.FindSymbol) ast.E { return &ast.ENull{} }
-	case *ast.EBoolean:
-		fn = func(parser.FindSymbol) ast.E { return &ast.EBoolean{e.Value} }
-	case *ast.EString:
-		fn = func(parser.FindSymbol) ast.E { return &ast.EString{e.Value} }
-	case *ast.ENumber:
-		fn = func(parser.FindSymbol) ast.E { return &ast.ENumber{e.Value} }
-	default:
-		return false
-	}
-
-	args.rawDefines[key] = fn
-	return true
-}
-
-func (args *argsObject) parseLoader(text string) bundler.Loader {
-	switch text {
-	case "js":
-		return bundler.LoaderJS
-	case "jsx":
-		return bundler.LoaderJSX
-	case "ts":
-		return bundler.LoaderTS
-	case "tsx":
-		return bundler.LoaderTSX
-	case "json":
-		return bundler.LoaderJSON
-	case "text":
-		return bundler.LoaderText
-	case "base64":
-		return bundler.LoaderBase64
-	case "dataurl":
-		return bundler.LoaderDataURL
-	case "file":
-		return bundler.LoaderFile
-	default:
-		return bundler.LoaderNone
-	}
-}
-
-func (args *argsObject) parseMemberExpression(text string) ([]string, bool) {
-	parts := strings.Split(text, ".")
-
-	for _, part := range parts {
-		if !lexer.IsIdentifier(part) {
-			return parts, false
-		}
-	}
-
-	return parts, true
-}
-
-func parseArgs(fs fs.FS, rawArgs []string) (argsObject, error) {
-	args := argsObject{
-		bundleOptions: bundler.BundleOptions{
-			ExtensionToLoader: bundler.DefaultExtensionToLoaderMap(),
-		},
-		resolveOptions: resolver.ResolveOptions{
-			ExtensionOrder:  []string{".tsx", ".ts", ".jsx", ".mjs", ".cjs", ".js", ".json"},
-			ExternalModules: make(map[string]bool),
-		},
-		logOptions: logging.StderrOptions{
-			IncludeSource:      true,
-			ErrorLimit:         10,
-			ExitWhenLimitIsHit: true,
-		},
-	}
-
-	for _, arg := range rawArgs {
-		switch {
-		case arg == "--bundle":
-			args.parseOptions.IsBundling = true
-			args.bundleOptions.IsBundling = true
-
-		case arg == "--minify":
-			args.parseOptions.MangleSyntax = true
-			args.bundleOptions.MangleSyntax = true
-			args.bundleOptions.RemoveWhitespace = true
-			args.bundleOptions.MinifyIdentifiers = true
-
-		case arg == "--minify-syntax":
-			args.parseOptions.MangleSyntax = true
-			args.bundleOptions.MangleSyntax = true
-
-		case arg == "--minify-whitespace":
-			args.bundleOptions.RemoveWhitespace = true
-
-		case arg == "--minify-identifiers":
-			args.bundleOptions.MinifyIdentifiers = true
-
-		case arg == "--sourcemap":
-			args.bundleOptions.SourceMap = bundler.SourceMapLinkedWithComment
-
-		case arg == "--sourcemap=external":
-			args.bundleOptions.SourceMap = bundler.SourceMapExternalWithoutComment
-
-		case arg == "--sourcemap=inline":
-			args.bundleOptions.SourceMap = bundler.SourceMapInline
-
-		case strings.HasPrefix(arg, "--sourcefile="):
-			args.bundleOptions.SourceFile = arg[len("--sourcefile="):]
-
-		case strings.HasPrefix(arg, "--resolve-extensions="):
-			extensions := strings.Split(arg[len("--resolve-extensions="):], ",")
-			for _, ext := range extensions {
-				if !strings.HasPrefix(ext, ".") {
-					return argsObject{}, fmt.Errorf("Invalid extension: %q", ext)
-				}
-			}
-			args.resolveOptions.ExtensionOrder = extensions
-
-		case strings.HasPrefix(arg, "--error-limit="):
-			value, err := strconv.Atoi(arg[len("--error-limit="):])
-			if err != nil {
-				return argsObject{}, fmt.Errorf("Invalid error limit: %s", arg)
-			}
-			args.logOptions.ErrorLimit = value
-
-		case strings.HasPrefix(arg, "--name="):
-			value := arg[len("--name="):]
-			if !lexer.IsIdentifier(value) {
-				return argsObject{}, fmt.Errorf("Invalid name: %s", arg)
-			}
-			args.bundleOptions.ModuleName = value
-
-		case strings.HasPrefix(arg, "--metafile="):
-			value := arg[len("--metafile="):]
-			file, ok := fs.Abs(value)
-			if !ok {
-				return argsObject{}, fmt.Errorf("Invalid metadata file: %s", arg)
-			}
-			args.bundleOptions.AbsMetadataFile = file
-
-		case strings.HasPrefix(arg, "--outfile="):
-			value := arg[len("--outfile="):]
-			file, ok := fs.Abs(value)
-			if !ok {
-				return argsObject{}, fmt.Errorf("Invalid output file: %s", arg)
-			}
-			args.bundleOptions.AbsOutputFile = file
-
-		case strings.HasPrefix(arg, "--outdir="):
-			value := arg[len("--outdir="):]
-			dir, ok := fs.Abs(value)
-			if !ok {
-				return argsObject{}, fmt.Errorf("Invalid output directory: %s", arg)
-			}
-			args.bundleOptions.AbsOutputDir = dir
-
-		case strings.HasPrefix(arg, "--origindir="):
-			value := arg[len("--origindir="):]
-			dir, ok := fs.Abs(value)
-			if !ok {
-				return argsObject{}, fmt.Errorf("Invalid bundle origin directory: %s", arg)
-			}
-			args.resolveOptions.OriginDir = dir
-
-		case strings.HasPrefix(arg, "--define:"):
-			text := arg[len("--define:"):]
-			equals := strings.IndexByte(text, '=')
-			if equals == -1 {
-				return argsObject{}, fmt.Errorf("Missing \"=\": %s", arg)
-			}
-			if !args.parseDefine(text[:equals], text[equals+1:]) {
-				return argsObject{}, fmt.Errorf("Invalid define: %s", arg)
-			}
-
-		case strings.HasPrefix(arg, "--loader:"):
-			text := arg[len("--loader:"):]
-			equals := strings.IndexByte(text, '=')
-			if equals == -1 {
-				return argsObject{}, fmt.Errorf("Missing \"=\": %s", arg)
-			}
-			extension, loader := text[:equals], text[equals+1:]
-			if !strings.HasPrefix(extension, ".") {
-				return argsObject{}, fmt.Errorf("File extension must start with \".\": %s", arg)
-			}
-			if len(extension) < 2 || strings.ContainsRune(extension[1:], '.') {
-				return argsObject{}, fmt.Errorf("Invalid file extension: %s", arg)
-			}
-			parsedLoader := args.parseLoader(loader)
-			if parsedLoader == bundler.LoaderNone {
-				return argsObject{}, fmt.Errorf("Invalid loader: %s", arg)
-			} else {
-				args.bundleOptions.ExtensionToLoader[extension] = parsedLoader
-			}
-
-		case strings.HasPrefix(arg, "--loader="):
-			loader := arg[len("--loader="):]
-			parsedLoader := args.parseLoader(loader)
-			switch parsedLoader {
-			// Forbid the "file" loader with stdin
-			case bundler.LoaderNone, bundler.LoaderFile:
-				return argsObject{}, fmt.Errorf("Invalid loader: %s", arg)
-			default:
-				args.bundleOptions.LoaderForStdin = parsedLoader
-			}
-
-		case strings.HasPrefix(arg, "--target="):
-			switch arg[len("--target="):] {
-			case "esnext":
-				args.parseOptions.Target = parser.ESNext
-			case "es6", "es2015":
-				args.parseOptions.Target = parser.ES2015
-			case "es2016":
-				args.parseOptions.Target = parser.ES2016
-			case "es2017":
-				args.parseOptions.Target = parser.ES2017
-			case "es2018":
-				args.parseOptions.Target = parser.ES2018
-			case "es2019":
-				args.parseOptions.Target = parser.ES2019
-			case "es2020":
-				args.parseOptions.Target = parser.ES2020
-			default:
-				return argsObject{}, fmt.Errorf("Valid targets: es6, es2015, es2016, es2017, es2018, es2019, es2020, esnext")
-			}
-
-		case strings.HasPrefix(arg, "--platform="):
-			switch arg[len("--platform="):] {
-			case "browser":
-				args.resolveOptions.Platform = resolver.PlatformBrowser
-			case "node":
-				args.resolveOptions.Platform = resolver.PlatformNode
-			default:
-				return argsObject{}, fmt.Errorf("Valid platforms: browser, node")
-			}
-
-		case strings.HasPrefix(arg, "--format="):
-			switch arg[len("--format="):] {
-			case "iife":
-				args.bundleOptions.OutputFormat = printer.FormatIIFE
-			case "cjs":
-				args.bundleOptions.OutputFormat = printer.FormatCommonJS
-			case "esm":
-				args.bundleOptions.OutputFormat = printer.FormatESModule
-			default:
-				return argsObject{}, fmt.Errorf("Valid formats: iife, cjs, esm")
-			}
-
-		case strings.HasPrefix(arg, "--color="):
-			switch arg[len("--color="):] {
-			case "false":
-				args.logOptions.Color = logging.ColorNever
-			case "true":
-				args.logOptions.Color = logging.ColorAlways
-			default:
-				return argsObject{}, fmt.Errorf("Valid values for color: false, true")
-			}
-
-		case strings.HasPrefix(arg, "--external:"):
-			path := arg[len("--external:"):]
-			if resolver.IsNonModulePath(path) {
-				return argsObject{}, fmt.Errorf("Invalid module name: %s", arg)
-			}
-			args.resolveOptions.ExternalModules[path] = true
-
-		case strings.HasPrefix(arg, "--jsx-factory="):
-			if parts, ok := args.parseMemberExpression(arg[len("--jsx-factory="):]); ok {
-				args.parseOptions.JSX.Factory = parts
-			} else {
-				return argsObject{}, fmt.Errorf("Invalid JSX factory: %s", arg)
-			}
-
-		case strings.HasPrefix(arg, "--jsx-fragment="):
-			if parts, ok := args.parseMemberExpression(arg[len("--jsx-fragment="):]); ok {
-				args.parseOptions.JSX.Fragment = parts
-			} else {
-				return argsObject{}, fmt.Errorf("Invalid JSX fragment: %s", arg)
-			}
-
-		case strings.HasPrefix(arg, "--log-level="):
-			switch arg[len("--log-level="):] {
-			case "info":
-				args.logOptions.LogLevel = logging.LevelInfo
-			case "warning":
-				args.logOptions.LogLevel = logging.LevelWarning
-			case "error":
-				args.logOptions.LogLevel = logging.LevelError
-			default:
-				return argsObject{}, fmt.Errorf("Invalid log level: %s", arg)
-			}
-
-		case strings.HasPrefix(arg, "--trace="):
-			args.traceFile = arg[len("--trace="):]
-
-		case strings.HasPrefix(arg, "--cpuprofile="):
-			args.cpuprofileFile = arg[len("--cpuprofile="):]
-
-		case strings.HasPrefix(arg, "-"):
-			return argsObject{}, fmt.Errorf("Invalid flag: %s", arg)
-
-		default:
-			arg, ok := fs.Abs(arg)
-			if !ok {
-				return argsObject{}, fmt.Errorf("Invalid path: %s", arg)
-			}
-			args.entryPaths = append(args.entryPaths, arg)
-		}
-	}
-
-	if args.bundleOptions.AbsOutputDir == "" && len(args.entryPaths) > 1 {
-		return argsObject{}, fmt.Errorf("Must provide --outdir when there are multiple input files")
-	}
-
-	if args.bundleOptions.AbsOutputFile != "" && args.bundleOptions.AbsOutputDir != "" {
-		return argsObject{}, fmt.Errorf("Cannot use both --outfile and --outdir")
-	}
-
-	if args.bundleOptions.AbsOutputFile != "" {
-		// If the output file is specified, use it to derive the output directory
-		args.bundleOptions.AbsOutputDir = fs.Dir(args.bundleOptions.AbsOutputFile)
-	}
-
-	// Disallow bundle-only options when not bundling
-	if !args.bundleOptions.IsBundling {
-		if args.bundleOptions.OutputFormat != printer.FormatPreserve {
-			return argsObject{}, fmt.Errorf("Cannot use --format without --bundle")
-		}
-
-		if len(args.resolveOptions.ExternalModules) > 0 {
-			return argsObject{}, fmt.Errorf("Cannot use --external without --bundle")
-		}
-
-		if args.resolveOptions.OriginDir != "" {
-			return argsObject{}, fmt.Errorf("Cannot use --origindir without --bundle")
-		}
-	}
-
-	if args.bundleOptions.IsBundling && args.bundleOptions.OutputFormat == printer.FormatPreserve {
-		// If the format isn't specified, set the default format using the platform
-		switch args.resolveOptions.Platform {
-		case resolver.PlatformBrowser:
-			args.bundleOptions.OutputFormat = printer.FormatIIFE
-		case resolver.PlatformNode:
-			args.bundleOptions.OutputFormat = printer.FormatCommonJS
-		}
-	}
-
-	if len(args.entryPaths) > 0 {
-		// Disallow the "--loader=" form when not reading from stdin
-		if args.bundleOptions.LoaderForStdin != bundler.LoaderNone {
-			return argsObject{}, fmt.Errorf("Must provide file extension for --loader")
-		}
-
-		// Write to stdout by default if there's only one input file
-		if len(args.entryPaths) == 1 && args.bundleOptions.AbsOutputFile == "" && args.bundleOptions.AbsOutputDir == "" {
-			args.bundleOptions.WriteToStdout = true
-		}
-	} else if !logging.GetTerminalInfo(os.Stdin).IsTTY {
-		// If called with no input files and we're not a TTY, read from stdin instead
-		args.entryPaths = append(args.entryPaths, "<stdin>")
-
-		// Default to reading JavaScript from stdin
-		if args.bundleOptions.LoaderForStdin == bundler.LoaderNone {
-			args.bundleOptions.LoaderForStdin = bundler.LoaderJS
-		}
-
-		// Write to stdout if no input file is provided
-		if args.bundleOptions.AbsOutputFile == "" {
-			if args.bundleOptions.AbsOutputDir != "" {
-				return argsObject{}, fmt.Errorf("Cannot use --outdir when reading from stdin")
-			}
-			args.bundleOptions.WriteToStdout = true
-		}
-	}
-
-	// Change the default value for some settings if we're writing to stdout
-	if args.bundleOptions.WriteToStdout {
-		if args.bundleOptions.SourceMap != bundler.SourceMapNone {
-			args.bundleOptions.SourceMap = bundler.SourceMapInline
-		}
-		if args.logOptions.LogLevel == logging.LevelNone {
-			args.logOptions.LogLevel = logging.LevelWarning
-		}
-		if args.bundleOptions.AbsMetadataFile != "" {
-			return argsObject{}, fmt.Errorf("Cannot generate metadata when writing to stdout")
-		}
-
-		// Forbid the "file" loader since stdout only allows one output file
-		for _, loader := range args.bundleOptions.ExtensionToLoader {
-			if loader == bundler.LoaderFile {
-				return argsObject{}, fmt.Errorf("Cannot use the \"file\" loader when writing to stdout")
-			}
-		}
-	}
-
-	// Processing defines is expensive. Process them once here so the same object
-	// can be shared between all parsers we create using these arguments.
-	processedDefines := parser.ProcessDefines(args.rawDefines)
-	args.parseOptions.Defines = &processedDefines
-	return args, nil
-}
-
-=======
->>>>>>> 41c228b3
 func main() {
 	osArgs := os.Args[1:]
 	traceFile := ""
