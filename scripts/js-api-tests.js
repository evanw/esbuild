--- conflicted
+++ resolved
@@ -61,7 +61,6 @@
     assert.strictEqual(js, `module.exports = "AAEC";\n`)
   },
 
-<<<<<<< HEAD
   async dataurl({ service }) {
     const { js } = await service.transform(`\x00\x01\x02`, { loader: 'dataurl' })
     assert.strictEqual(js, `module.exports = "data:application/octet-stream;base64,AAEC";\n`)
@@ -71,7 +70,6 @@
     const { js } = await service.transform(`<svg width="100" height="100"><circle cx="50" cy="50" r="40" stroke="green" stroke-width="4" fill="yellow" /></svg>`, { loader: 'dataurl', mimeType: 'image/svg+xml' })
     assert.strictEqual(js, `module.exports = "data:image/svg+xml;base64,PHN2ZyB3aWR0aD0iMTAwIiBoZWlnaHQ9IjEwMCI+PGNpcmNsZSBjeD0iNTAiIGN5PSI1MCIgcj0iNDAiIHN0cm9rZT0iZ3JlZW4iIHN0cm9rZS13aWR0aD0iNCIgZmlsbD0ieWVsbG93IiAvPjwvc3ZnPg==";\n`)
   },
-=======
   async sourceMap({ service }) {
     const { js, jsSourceMap } = await service.transform(`let       x`, { sourcemap: true })
     assert.strictEqual(js, `let x;\n`)
@@ -107,7 +105,6 @@
   assert.strictEqual(original.source, source)
   assert.strictEqual(original.line, 1)
   assert.strictEqual(original.column, 10)
->>>>>>> 5d3ce355
 }
 
 async function main() {
