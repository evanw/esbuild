{
  "name": "esbuild",
  "version": "0.21.4",
  "description": "An extremely fast JavaScript and CSS bundler and minifier.",
  "repository": {
    "type": "git",
    "url": "git+https://github.com/evanw/esbuild.git"
  },
  "scripts": {
    "postinstall": "node install.js"
  },
  "main": "lib/main.js",
  "types": "lib/main.d.ts",
  "engines": {
    "node": ">=12"
  },
  "bin": {
    "esbuild": "bin/esbuild"
  },
  "optionalDependencies": {
<<<<<<< HEAD
    "@esbuild/aix-ppc64": "0.20.2",
    "@esbuild/android-arm": "0.20.2",
    "@esbuild/android-arm64": "0.20.2",
    "@esbuild/android-x64": "0.20.2",
    "@esbuild/darwin-arm64": "0.20.2",
    "@esbuild/darwin-x64": "0.20.2",
    "@esbuild/freebsd-arm64": "0.20.2",
    "@esbuild/freebsd-x64": "0.20.2",
    "@esbuild/linux-arm": "0.20.2",
    "@esbuild/linux-arm64": "0.20.2",
    "@esbuild/linux-ia32": "0.20.2",
    "@esbuild/linux-loong64": "0.20.2",
    "@esbuild/linux-mips64el": "0.20.2",
    "@esbuild/linux-ppc64": "0.20.2",
    "@esbuild/linux-riscv64": "0.20.2",
    "@esbuild/linux-s390x": "0.20.2",
    "@esbuild/linux-x64": "0.20.2",
    "@esbuild/netbsd-x64": "0.20.2",
    "@esbuild/openbsd-arm64": "0.20.2",
    "@esbuild/openbsd-x64": "0.20.2",
    "@esbuild/sunos-x64": "0.20.2",
    "@esbuild/win32-arm64": "0.20.2",
    "@esbuild/win32-ia32": "0.20.2",
    "@esbuild/win32-x64": "0.20.2"
=======
    "@esbuild/aix-ppc64": "0.21.4",
    "@esbuild/android-arm": "0.21.4",
    "@esbuild/android-arm64": "0.21.4",
    "@esbuild/android-x64": "0.21.4",
    "@esbuild/darwin-arm64": "0.21.4",
    "@esbuild/darwin-x64": "0.21.4",
    "@esbuild/freebsd-arm64": "0.21.4",
    "@esbuild/freebsd-x64": "0.21.4",
    "@esbuild/linux-arm": "0.21.4",
    "@esbuild/linux-arm64": "0.21.4",
    "@esbuild/linux-ia32": "0.21.4",
    "@esbuild/linux-loong64": "0.21.4",
    "@esbuild/linux-mips64el": "0.21.4",
    "@esbuild/linux-ppc64": "0.21.4",
    "@esbuild/linux-riscv64": "0.21.4",
    "@esbuild/linux-s390x": "0.21.4",
    "@esbuild/linux-x64": "0.21.4",
    "@esbuild/netbsd-x64": "0.21.4",
    "@esbuild/openbsd-x64": "0.21.4",
    "@esbuild/sunos-x64": "0.21.4",
    "@esbuild/win32-arm64": "0.21.4",
    "@esbuild/win32-ia32": "0.21.4",
    "@esbuild/win32-x64": "0.21.4"
>>>>>>> 67cbf87a
  },
  "license": "MIT"
}<|MERGE_RESOLUTION|>--- conflicted
+++ resolved
@@ -18,32 +18,6 @@
     "esbuild": "bin/esbuild"
   },
   "optionalDependencies": {
-<<<<<<< HEAD
-    "@esbuild/aix-ppc64": "0.20.2",
-    "@esbuild/android-arm": "0.20.2",
-    "@esbuild/android-arm64": "0.20.2",
-    "@esbuild/android-x64": "0.20.2",
-    "@esbuild/darwin-arm64": "0.20.2",
-    "@esbuild/darwin-x64": "0.20.2",
-    "@esbuild/freebsd-arm64": "0.20.2",
-    "@esbuild/freebsd-x64": "0.20.2",
-    "@esbuild/linux-arm": "0.20.2",
-    "@esbuild/linux-arm64": "0.20.2",
-    "@esbuild/linux-ia32": "0.20.2",
-    "@esbuild/linux-loong64": "0.20.2",
-    "@esbuild/linux-mips64el": "0.20.2",
-    "@esbuild/linux-ppc64": "0.20.2",
-    "@esbuild/linux-riscv64": "0.20.2",
-    "@esbuild/linux-s390x": "0.20.2",
-    "@esbuild/linux-x64": "0.20.2",
-    "@esbuild/netbsd-x64": "0.20.2",
-    "@esbuild/openbsd-arm64": "0.20.2",
-    "@esbuild/openbsd-x64": "0.20.2",
-    "@esbuild/sunos-x64": "0.20.2",
-    "@esbuild/win32-arm64": "0.20.2",
-    "@esbuild/win32-ia32": "0.20.2",
-    "@esbuild/win32-x64": "0.20.2"
-=======
     "@esbuild/aix-ppc64": "0.21.4",
     "@esbuild/android-arm": "0.21.4",
     "@esbuild/android-arm64": "0.21.4",
@@ -62,12 +36,12 @@
     "@esbuild/linux-s390x": "0.21.4",
     "@esbuild/linux-x64": "0.21.4",
     "@esbuild/netbsd-x64": "0.21.4",
+    "@esbuild/openbsd-arm64": "0.21.4",
     "@esbuild/openbsd-x64": "0.21.4",
     "@esbuild/sunos-x64": "0.21.4",
     "@esbuild/win32-arm64": "0.21.4",
     "@esbuild/win32-ia32": "0.21.4",
     "@esbuild/win32-x64": "0.21.4"
->>>>>>> 67cbf87a
   },
   "license": "MIT"
 }