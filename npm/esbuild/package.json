{
  "name": "esbuild",
  "version": "0.21.5",
  "description": "An extremely fast JavaScript and CSS bundler and minifier.",
  "repository": {
    "type": "git",
    "url": "git+https://github.com/evanw/esbuild.git"
  },
  "scripts": {
    "postinstall": "node install.js"
  },
  "main": "lib/main.js",
  "types": "lib/main.d.ts",
  "engines": {
    "node": ">=18"
  },
  "bin": {
    "esbuild": "bin/esbuild"
  },
  "optionalDependencies": {
<<<<<<< HEAD
    "@esbuild/aix-ppc64": "0.21.4",
    "@esbuild/android-arm": "0.21.4",
    "@esbuild/android-arm64": "0.21.4",
    "@esbuild/android-x64": "0.21.4",
    "@esbuild/darwin-arm64": "0.21.4",
    "@esbuild/darwin-x64": "0.21.4",
    "@esbuild/freebsd-arm64": "0.21.4",
    "@esbuild/freebsd-x64": "0.21.4",
    "@esbuild/linux-arm": "0.21.4",
    "@esbuild/linux-arm64": "0.21.4",
    "@esbuild/linux-ia32": "0.21.4",
    "@esbuild/linux-loong64": "0.21.4",
    "@esbuild/linux-mips64el": "0.21.4",
    "@esbuild/linux-ppc64": "0.21.4",
    "@esbuild/linux-riscv64": "0.21.4",
    "@esbuild/linux-s390x": "0.21.4",
    "@esbuild/linux-x64": "0.21.4",
    "@esbuild/netbsd-x64": "0.21.4",
    "@esbuild/openbsd-arm64": "0.21.4",
    "@esbuild/openbsd-x64": "0.21.4",
    "@esbuild/sunos-x64": "0.21.4",
    "@esbuild/win32-arm64": "0.21.4",
    "@esbuild/win32-ia32": "0.21.4",
    "@esbuild/win32-x64": "0.21.4"
=======
    "@esbuild/aix-ppc64": "0.21.5",
    "@esbuild/android-arm": "0.21.5",
    "@esbuild/android-arm64": "0.21.5",
    "@esbuild/android-x64": "0.21.5",
    "@esbuild/darwin-arm64": "0.21.5",
    "@esbuild/darwin-x64": "0.21.5",
    "@esbuild/freebsd-arm64": "0.21.5",
    "@esbuild/freebsd-x64": "0.21.5",
    "@esbuild/linux-arm": "0.21.5",
    "@esbuild/linux-arm64": "0.21.5",
    "@esbuild/linux-ia32": "0.21.5",
    "@esbuild/linux-loong64": "0.21.5",
    "@esbuild/linux-mips64el": "0.21.5",
    "@esbuild/linux-ppc64": "0.21.5",
    "@esbuild/linux-riscv64": "0.21.5",
    "@esbuild/linux-s390x": "0.21.5",
    "@esbuild/linux-x64": "0.21.5",
    "@esbuild/netbsd-x64": "0.21.5",
    "@esbuild/openbsd-x64": "0.21.5",
    "@esbuild/sunos-x64": "0.21.5",
    "@esbuild/win32-arm64": "0.21.5",
    "@esbuild/win32-ia32": "0.21.5",
    "@esbuild/win32-x64": "0.21.5"
>>>>>>> b7220009
  },
  "license": "MIT"
}<|MERGE_RESOLUTION|>--- conflicted
+++ resolved
@@ -18,32 +18,6 @@
     "esbuild": "bin/esbuild"
   },
   "optionalDependencies": {
-<<<<<<< HEAD
-    "@esbuild/aix-ppc64": "0.21.4",
-    "@esbuild/android-arm": "0.21.4",
-    "@esbuild/android-arm64": "0.21.4",
-    "@esbuild/android-x64": "0.21.4",
-    "@esbuild/darwin-arm64": "0.21.4",
-    "@esbuild/darwin-x64": "0.21.4",
-    "@esbuild/freebsd-arm64": "0.21.4",
-    "@esbuild/freebsd-x64": "0.21.4",
-    "@esbuild/linux-arm": "0.21.4",
-    "@esbuild/linux-arm64": "0.21.4",
-    "@esbuild/linux-ia32": "0.21.4",
-    "@esbuild/linux-loong64": "0.21.4",
-    "@esbuild/linux-mips64el": "0.21.4",
-    "@esbuild/linux-ppc64": "0.21.4",
-    "@esbuild/linux-riscv64": "0.21.4",
-    "@esbuild/linux-s390x": "0.21.4",
-    "@esbuild/linux-x64": "0.21.4",
-    "@esbuild/netbsd-x64": "0.21.4",
-    "@esbuild/openbsd-arm64": "0.21.4",
-    "@esbuild/openbsd-x64": "0.21.4",
-    "@esbuild/sunos-x64": "0.21.4",
-    "@esbuild/win32-arm64": "0.21.4",
-    "@esbuild/win32-ia32": "0.21.4",
-    "@esbuild/win32-x64": "0.21.4"
-=======
     "@esbuild/aix-ppc64": "0.21.5",
     "@esbuild/android-arm": "0.21.5",
     "@esbuild/android-arm64": "0.21.5",
@@ -67,7 +41,6 @@
     "@esbuild/win32-arm64": "0.21.5",
     "@esbuild/win32-ia32": "0.21.5",
     "@esbuild/win32-x64": "0.21.5"
->>>>>>> b7220009
   },
   "license": "MIT"
 }