{
  "name": "esbuild",
  "version": "0.13.5",
  "description": "An extremely fast JavaScript bundler and minifier.",
  "repository": "https://github.com/evanw/esbuild",
  "scripts": {
    "postinstall": "node install.js"
  },
  "main": "lib/main.js",
  "types": "lib/main.d.ts",
  "bin": {
    "esbuild": "bin/esbuild"
  },
  "optionalDependencies": {
<<<<<<< HEAD
    "esbuild-android-arm64": "0.13.4",
    "esbuild-darwin-64": "0.13.4",
    "esbuild-darwin-arm64": "0.13.4",
    "esbuild-freebsd-64": "0.13.4",
    "esbuild-freebsd-arm64": "0.13.4",
    "esbuild-linux-32": "0.13.4",
    "esbuild-linux-64": "0.13.4",
    "esbuild-linux-arm": "0.13.4",
    "esbuild-linux-arm64": "0.13.4",
    "esbuild-linux-mips64le": "0.13.4",
    "esbuild-linux-ppc64le": "0.13.4",
    "esbuild-netbsd-64": "0.13.4",
    "esbuild-openbsd-64": "0.13.4",
    "esbuild-sunos-64": "0.13.4",
    "esbuild-windows-32": "0.13.4",
    "esbuild-windows-64": "0.13.4",
    "esbuild-windows-arm64": "0.13.4"
=======
    "esbuild-android-arm64": "0.13.5",
    "esbuild-darwin-64": "0.13.5",
    "esbuild-darwin-arm64": "0.13.5",
    "esbuild-freebsd-64": "0.13.5",
    "esbuild-freebsd-arm64": "0.13.5",
    "esbuild-linux-32": "0.13.5",
    "esbuild-linux-64": "0.13.5",
    "esbuild-linux-arm": "0.13.5",
    "esbuild-linux-arm64": "0.13.5",
    "esbuild-linux-mips64le": "0.13.5",
    "esbuild-linux-ppc64le": "0.13.5",
    "esbuild-openbsd-64": "0.13.5",
    "esbuild-sunos-64": "0.13.5",
    "esbuild-windows-32": "0.13.5",
    "esbuild-windows-64": "0.13.5",
    "esbuild-windows-arm64": "0.13.5"
>>>>>>> 4ed228a6
  },
  "license": "MIT"
}<|MERGE_RESOLUTION|>--- conflicted
+++ resolved
@@ -12,25 +12,6 @@
     "esbuild": "bin/esbuild"
   },
   "optionalDependencies": {
-<<<<<<< HEAD
-    "esbuild-android-arm64": "0.13.4",
-    "esbuild-darwin-64": "0.13.4",
-    "esbuild-darwin-arm64": "0.13.4",
-    "esbuild-freebsd-64": "0.13.4",
-    "esbuild-freebsd-arm64": "0.13.4",
-    "esbuild-linux-32": "0.13.4",
-    "esbuild-linux-64": "0.13.4",
-    "esbuild-linux-arm": "0.13.4",
-    "esbuild-linux-arm64": "0.13.4",
-    "esbuild-linux-mips64le": "0.13.4",
-    "esbuild-linux-ppc64le": "0.13.4",
-    "esbuild-netbsd-64": "0.13.4",
-    "esbuild-openbsd-64": "0.13.4",
-    "esbuild-sunos-64": "0.13.4",
-    "esbuild-windows-32": "0.13.4",
-    "esbuild-windows-64": "0.13.4",
-    "esbuild-windows-arm64": "0.13.4"
-=======
     "esbuild-android-arm64": "0.13.5",
     "esbuild-darwin-64": "0.13.5",
     "esbuild-darwin-arm64": "0.13.5",
@@ -42,12 +23,12 @@
     "esbuild-linux-arm64": "0.13.5",
     "esbuild-linux-mips64le": "0.13.5",
     "esbuild-linux-ppc64le": "0.13.5",
+    "esbuild-netbsd-64": "0.13.5",
     "esbuild-openbsd-64": "0.13.5",
     "esbuild-sunos-64": "0.13.5",
     "esbuild-windows-32": "0.13.5",
     "esbuild-windows-64": "0.13.5",
     "esbuild-windows-arm64": "0.13.5"
->>>>>>> 4ed228a6
   },
   "license": "MIT"
 }