{
  "name": "esbuild",
  "version": "0.14.7",
  "description": "An extremely fast JavaScript and CSS bundler and minifier.",
  "repository": "https://github.com/evanw/esbuild",
  "scripts": {
    "postinstall": "node install.js"
  },
  "main": "lib/main.js",
  "types": "lib/main.d.ts",
  "bin": {
    "esbuild": "bin/esbuild"
  },
  "optionalDependencies": {
<<<<<<< HEAD
    "esbuild-android-arm64": "0.14.5",
    "esbuild-darwin-64": "0.14.5",
    "esbuild-darwin-arm64": "0.14.5",
    "esbuild-freebsd-64": "0.14.5",
    "esbuild-freebsd-arm64": "0.14.5",
    "esbuild-linux-32": "0.14.5",
    "esbuild-linux-64": "0.14.5",
    "esbuild-linux-arm": "0.14.5",
    "esbuild-linux-arm64": "0.14.5",
    "esbuild-linux-mips64le": "0.14.5",
    "esbuild-linux-ppc64le": "0.14.5",
    "esbuild-linux-s390x": "0.14.5",
    "esbuild-netbsd-64": "0.14.5",
    "esbuild-openbsd-64": "0.14.5",
    "esbuild-sunos-64": "0.14.5",
    "esbuild-windows-32": "0.14.5",
    "esbuild-windows-64": "0.14.5",
    "esbuild-windows-arm64": "0.14.5"
=======
    "esbuild-android-arm64": "0.14.7",
    "esbuild-darwin-64": "0.14.7",
    "esbuild-darwin-arm64": "0.14.7",
    "esbuild-freebsd-64": "0.14.7",
    "esbuild-freebsd-arm64": "0.14.7",
    "esbuild-linux-32": "0.14.7",
    "esbuild-linux-64": "0.14.7",
    "esbuild-linux-arm": "0.14.7",
    "esbuild-linux-arm64": "0.14.7",
    "esbuild-linux-mips64le": "0.14.7",
    "esbuild-linux-ppc64le": "0.14.7",
    "esbuild-netbsd-64": "0.14.7",
    "esbuild-openbsd-64": "0.14.7",
    "esbuild-sunos-64": "0.14.7",
    "esbuild-windows-32": "0.14.7",
    "esbuild-windows-64": "0.14.7",
    "esbuild-windows-arm64": "0.14.7"
>>>>>>> 5b125096
  },
  "license": "MIT"
}<|MERGE_RESOLUTION|>--- conflicted
+++ resolved
@@ -12,26 +12,6 @@
     "esbuild": "bin/esbuild"
   },
   "optionalDependencies": {
-<<<<<<< HEAD
-    "esbuild-android-arm64": "0.14.5",
-    "esbuild-darwin-64": "0.14.5",
-    "esbuild-darwin-arm64": "0.14.5",
-    "esbuild-freebsd-64": "0.14.5",
-    "esbuild-freebsd-arm64": "0.14.5",
-    "esbuild-linux-32": "0.14.5",
-    "esbuild-linux-64": "0.14.5",
-    "esbuild-linux-arm": "0.14.5",
-    "esbuild-linux-arm64": "0.14.5",
-    "esbuild-linux-mips64le": "0.14.5",
-    "esbuild-linux-ppc64le": "0.14.5",
-    "esbuild-linux-s390x": "0.14.5",
-    "esbuild-netbsd-64": "0.14.5",
-    "esbuild-openbsd-64": "0.14.5",
-    "esbuild-sunos-64": "0.14.5",
-    "esbuild-windows-32": "0.14.5",
-    "esbuild-windows-64": "0.14.5",
-    "esbuild-windows-arm64": "0.14.5"
-=======
     "esbuild-android-arm64": "0.14.7",
     "esbuild-darwin-64": "0.14.7",
     "esbuild-darwin-arm64": "0.14.7",
@@ -43,13 +23,13 @@
     "esbuild-linux-arm64": "0.14.7",
     "esbuild-linux-mips64le": "0.14.7",
     "esbuild-linux-ppc64le": "0.14.7",
+    "esbuild-linux-s390x": "0.14.7",
     "esbuild-netbsd-64": "0.14.7",
     "esbuild-openbsd-64": "0.14.7",
     "esbuild-sunos-64": "0.14.7",
     "esbuild-windows-32": "0.14.7",
     "esbuild-windows-64": "0.14.7",
     "esbuild-windows-arm64": "0.14.7"
->>>>>>> 5b125096
   },
   "license": "MIT"
 }